--- conflicted
+++ resolved
@@ -58,7 +58,6 @@
     assert(!bad)
   end
 
-<<<<<<< HEAD
   description "assert_raise can simply identify an exception class"
   def name_error_case
     assert_raise(NameError) do
@@ -77,13 +76,6 @@
   def asserts_among_multiple_exceptions_case
     assert_raise(NameError, ArgumentError.new("wrong number of arguments (expected 0..1)")) do
       String.new("1", "2")
-=======
-  def test_e_message
-    begin
-      String.new("1", "2")
-    rescue => e
-      assert_equal "wrong number of arguments (expected 0..1)", e.message
->>>>>>> 1198aa66
     end
   end
 
