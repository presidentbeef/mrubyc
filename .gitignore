# Executables
sample_scheduler
sample_include
sample_concurrent
sample_myclass
sample_no_scheduler
<<<<<<< HEAD
=======
mrbc

# hal
#src/hal
>>>>>>> b07d4877

# Object files
*.o
*.a

# Mruby bytecode
*.mrb

# backup file
*~
*.bak*

# Mac
.DS_Store
*.dSYM

# doxygen output
html<|MERGE_RESOLUTION|>--- conflicted
+++ resolved
@@ -4,13 +4,10 @@
 sample_concurrent
 sample_myclass
 sample_no_scheduler
-<<<<<<< HEAD
-=======
 mrbc
 
 # hal
 #src/hal
->>>>>>> b07d4877
 
 # Object files
 *.o
