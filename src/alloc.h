/*! @file
  @brief
  mrubyc memory management.

  <pre>
  Copyright (C) 2015 Kyushu Institute of Technology.
  Copyright (C) 2015 Shimane IT Open-Innovation Center.

  This file is distributed under BSD 3-Clause License.

  Memory management for objects in mruby/c.

  </pre>
*/

<<<<<<< HEAD
#ifndef MRUBYC_SRC_ALLOC_H_
#define MRUBYC_SRC_ALLOC_H_
=======

#ifndef MRBC_SRC_ALLOC_H_
#define MRBC_SRC_ALLOC_H_
>>>>>>> 415d8f04

#include <stdint.h>
#include "vm.h"

#ifdef __cplusplus
extern "C" {
#endif

void mrbc_init_alloc(void);
uint8_t *mrbc_raw_alloc(uint32_t size);
void mrbc_raw_free(void *ptr);

void mrbc_alloc_debug(void);

uint8_t *mrbc_alloc(mrb_vm *vm, int size);
void mrbc_free(mrb_vm *vm, void *ptr);


#ifdef __cplusplus
}
#endif
#endif<|MERGE_RESOLUTION|>--- conflicted
+++ resolved
@@ -13,14 +13,8 @@
   </pre>
 */
 
-<<<<<<< HEAD
-#ifndef MRUBYC_SRC_ALLOC_H_
-#define MRUBYC_SRC_ALLOC_H_
-=======
-
 #ifndef MRBC_SRC_ALLOC_H_
 #define MRBC_SRC_ALLOC_H_
->>>>>>> 415d8f04
 
 #include <stdint.h>
 #include "vm.h"
