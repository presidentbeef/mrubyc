--- conflicted
+++ resolved
@@ -38,11 +38,11 @@
 */
 static mrb_class *find_class_by_object(mrb_vm *vm, mrb_object *obj)
 {
-<<<<<<< HEAD
   mrb_class *cls;
 
   switch( obj->tt ) {
   case MRB_TT_TRUE:	cls = mrbc_class_true;		break;
+  case MRB_TT_PROC:     cls = mrbc_class_proc;          break;
   case MRB_TT_FALSE:	cls = mrbc_class_false; 	break;
   case MRB_TT_NIL:	cls = mrbc_class_nil;		break;
   case MRB_TT_FIXNUM:	cls = mrbc_class_fixnum;	break;
@@ -58,46 +58,6 @@
   case MRB_TT_USERTOP:	cls = vm->target_class; 	break;
 
   default:		cls = mrbc_class_object;	break;
-=======
-  mrb_class *cls = mrbc_class_object;
-  switch( obj->tt ){
-    case MRB_TT_ARRAY:
-      cls = mrbc_class_array;
-      break;
-    case MRB_TT_HASH:
-      cls = mrbc_class_hash;
-      break;
-    case MRB_TT_FIXNUM:
-      cls = mrbc_class_fixnum;
-      break;
-    case MRB_TT_SYMBOL:
-      cls = mrbc_class_symbol;
-      break;
-    case MRB_TT_PROC:
-      cls = mrbc_class_proc;
-      break;
-    case MRB_TT_FALSE:
-      cls = mrbc_class_false;
-      break;
-    case MRB_TT_TRUE:
-      cls = mrbc_class_true;
-      break;
-#if MRBC_USE_FLOAT
-    case MRB_TT_FLOAT:
-      cls = mrbc_class_float;
-      break;
-#endif
-#if MRBC_USE_STRING
-    case MRB_TT_STRING:
-      cls = mrbc_class_string;
-      break;
-#endif
-    case MRB_TT_USERTOP:
-      cls = vm->target_class;
-    break;
-    default:
-      break;
->>>>>>> beccc295
   }
 
   return cls;
@@ -303,12 +263,6 @@
 }
 
 
-<<<<<<< HEAD
-=======
-
-
-// =============== TrueClass
->>>>>>> beccc295
 
 //================================================================
 // False class
@@ -341,11 +295,8 @@
 void mrbc_init_class(void)
 {
   mrbc_init_class_object(0);
-<<<<<<< HEAD
   mrbc_init_class_nil(0);
-=======
   mrbc_init_class_proc(0);
->>>>>>> beccc295
   mrbc_init_class_false(0);
   mrbc_init_class_true(0);
 
