/*! @file
  @brief
  mruby/c Integer and Float class

  <pre>
  Copyright (C) 2015-2021 Kyushu Institute of Technology.
  Copyright (C) 2015-2021 Shimane IT Open-Innovation Center.

  This file is distributed under BSD 3-Clause License.

  </pre>
*/


/***** Feature test switches ************************************************/
/***** System headers *******************************************************/
//@cond
#include "vm_config.h"
#include <stdio.h>
#include <limits.h>
#if MRBC_USE_FLOAT
#include <math.h>
#endif
//@endcond

/***** Local headers ********************************************************/
#include "value.h"
#include "symbol.h"
#include "error.h"
#include "class.h"
#include "c_string.h"
#include "console.h"


/***** Constat values *******************************************************/
/***** Macros ***************************************************************/
/***** Typedefs *************************************************************/
/***** Function prototypes **************************************************/
/***** Local variables ******************************************************/
/***** Global variables *****************************************************/
/***** Signal catching functions ********************************************/
/***** Local functions ******************************************************/

/***** Integer class ********************************************************/
//================================================================
/*! (operator) [] bit reference
 */
static void c_integer_bitref(struct VM *vm, mrbc_value v[], int argc)
{
  if( mrbc_integer(v[1]) < 0 ) {
    SET_INT_RETURN( 0 );
  } else {
<<<<<<< HEAD
    mrbc_int mask = (argc == 1) ? 1 : (1 << mrbc_fixnum(v[2])) - 1;
=======
    mrbc_int_t mask = (argc == 1) ? 1 : (1 << mrbc_fixnum(v[2])) - 1;
>>>>>>> 116427c6
    SET_INT_RETURN( (mrbc_fixnum(v[0]) >> mrbc_fixnum(v[1])) & mask );
  }
}


//================================================================
/*! (operator) unary +
*/
static void c_integer_positive(struct VM *vm, mrbc_value v[], int argc)
{
  // do nothing
}


//================================================================
/*! (operator) unary -
*/
static void c_integer_negative(struct VM *vm, mrbc_value v[], int argc)
{
  mrbc_int_t num = mrbc_integer(v[0]);
  SET_INT_RETURN( -num );
}


//================================================================
/*! (operator) ** power
 */
static void c_integer_power(struct VM *vm, mrbc_value v[], int argc)
{
  if( mrbc_type(v[1]) == MRBC_TT_INTEGER ) {
    mrbc_int_t x = 1;
    int i;

    if( mrbc_integer(v[1]) < 0 ) x = 0;
    for( i = 0; i < mrbc_integer(v[1]); i++ ) {
      x *= mrbc_integer(v[0]);
    }
    SET_INT_RETURN( x );
  }

#if MRBC_USE_FLOAT && MRBC_USE_MATH
  else if( mrbc_type(v[1]) == MRBC_TT_FLOAT ) {
    SET_FLOAT_RETURN( pow( mrbc_integer(v[0]), mrbc_float(v[1])));
  }
#endif
}


//================================================================
/*! (operator) %
 */
static void c_integer_mod(struct VM *vm, mrbc_value v[], int argc)
{
  mrbc_int_t num = mrbc_integer(v[1]);
  SET_INT_RETURN( v->i % num );
}


//================================================================
/*! (operator) &; bit operation AND
 */
static void c_integer_and(struct VM *vm, mrbc_value v[], int argc)
{
  mrbc_int_t num = mrbc_integer(v[1]);
  SET_INT_RETURN(v->i & num);
}


//================================================================
/*! (operator) |; bit operation OR
 */
static void c_integer_or(struct VM *vm, mrbc_value v[], int argc)
{
  mrbc_int_t num = mrbc_integer(v[1]);
  SET_INT_RETURN(v->i | num);
}


//================================================================
/*! (operator) ^; bit operation XOR
 */
static void c_integer_xor(struct VM *vm, mrbc_value v[], int argc)
{
  mrbc_int_t num = mrbc_integer(v[1]);
  SET_INT_RETURN( v->i ^ num );
}


//================================================================
/*! (operator) ~; bit operation NOT
 */
static void c_integer_not(struct VM *vm, mrbc_value v[], int argc)
{
  mrbc_int_t num = mrbc_integer(v[0]);
  SET_INT_RETURN( ~num );
}


//================================================================
/*! x-bit left shift for x
 */
static mrbc_int_t shift(mrbc_int_t x, mrbc_int_t y)
{
  // Don't support environments that include padding in int.
  const int INT_BITS = sizeof(mrbc_int_t) * CHAR_BIT;

  if( y >= INT_BITS ) return 0;
  if( y >= 0 ) return x << y;
  if( y <= -INT_BITS ) return 0;
  return x >> -y;
}


//================================================================
/*! (operator) <<; bit operation LEFT_SHIFT
 */
static void c_integer_lshift(struct VM *vm, mrbc_value v[], int argc)
{
  int num = mrbc_integer(v[1]);
  SET_INT_RETURN( shift(v->i, num) );
}


//================================================================
/*! (operator) >>; bit operation RIGHT_SHIFT
 */
static void c_integer_rshift(struct VM *vm, mrbc_value v[], int argc)
{
  int num = mrbc_integer(v[1]);
  SET_INT_RETURN( shift(v->i, -num) );
}


//================================================================
/*! (method) abs
*/
static void c_integer_abs(struct VM *vm, mrbc_value v[], int argc)
{
  if( mrbc_integer(v[0]) < 0 ) {
    mrbc_integer(v[0]) = -mrbc_integer(v[0]);
  }
}


#if MRBC_USE_FLOAT
//================================================================
/*! (method) to_f
*/
static void c_integer_to_f(struct VM *vm, mrbc_value v[], int argc)
{
  mrbc_float_t f = mrbc_integer(v[0]);
  SET_FLOAT_RETURN( f );
}
#endif


#if MRBC_USE_STRING
//================================================================
/*! (method) chr
*/
static void c_integer_chr(struct VM *vm, mrbc_value v[], int argc)
{
  char buf[2] = { mrbc_integer(v[0]) };

  mrbc_value value = mrbc_string_new(vm, buf, 1);
  SET_RETURN(value);
}


//================================================================
/*! (method) inspect, to_s
*/
static void c_integer_inspect(struct VM *vm, mrbc_value v[], int argc)
{
  if( v[0].tt == MRBC_TT_CLASS ) {
    v[0] = mrbc_string_new_cstr(vm, mrbc_symid_to_str( v[0].cls->sym_id ));
    return;
  }

  int base = 10;
  if( argc ) {
    base = mrbc_integer(v[1]);
    if( base < 2 || base > 36 ) {
      mrbc_raisef(vm, MRBC_CLASS(ArgumentError), "invalid radix %d", base);
      return;
    }
  }

  mrbc_printf_t pf;
  char buf[16];
  mrbc_printf_init( &pf, buf, sizeof(buf), NULL );
  pf.fmt.type = 'd';
  mrbc_printf_int( &pf, v->i, base );
  mrbc_printf_end( &pf );

  mrbc_value value = mrbc_string_new_cstr(vm, buf);
  SET_RETURN(value);
}
#endif


/* MRBC_AUTOGEN_METHOD_TABLE

  CLASS("Integer")
  FILE("_autogen_class_integer.h")

  METHOD( "[]",		c_integer_bitref )
  METHOD( "+@",		c_integer_positive )
  METHOD( "-@",		c_integer_negative )
  METHOD( "**",		c_integer_power )
  METHOD( "%",		c_integer_mod )
  METHOD( "&",		c_integer_and )
  METHOD( "|",		c_integer_or )
  METHOD( "^",		c_integer_xor )
  METHOD( "~",		c_integer_not )
  METHOD( "<<",		c_integer_lshift )
  METHOD( ">>",		c_integer_rshift )
  METHOD( "abs",	c_integer_abs )
  METHOD( "to_i",	c_ineffect )
#if MRBC_USE_FLOAT
  METHOD( "to_f",	c_integer_to_f )
#endif
#if MRBC_USE_STRING
  METHOD( "chr",	c_integer_chr )
  METHOD( "inspect",	c_integer_inspect )
  METHOD( "to_s",	c_integer_inspect )
#endif
*/
#include "_autogen_class_integer.h"



/***** Float class **********************************************************/
#if MRBC_USE_FLOAT

//================================================================
/*! (operator) unary +
*/
static void c_float_positive(struct VM *vm, mrbc_value v[], int argc)
{
  // do nothing
}


//================================================================
/*! (operator) unary -
*/
static void c_float_negative(struct VM *vm, mrbc_value v[], int argc)
{
  mrbc_float_t num = mrbc_float(v[0]);
  SET_FLOAT_RETURN( -num );
}


#if MRBC_USE_MATH
//================================================================
/*! (operator) ** power
 */
static void c_float_power(struct VM *vm, mrbc_value v[], int argc)
{
  mrbc_float_t n = 0;
  switch( mrbc_type(v[1]) ) {
  case MRBC_TT_INTEGER:	n = mrbc_integer(v[1]);	break;
  case MRBC_TT_FLOAT:	n = mrbc_float(v[1]);	break;
  default:					break;
  }

  SET_FLOAT_RETURN( pow( mrbc_float(v[0]), n ));
}
#endif


//================================================================
/*! (method) abs
*/
static void c_float_abs(struct VM *vm, mrbc_value v[], int argc)
{
  if( mrbc_float(v[0]) < 0 ) {
    mrbc_float(v[0]) = -mrbc_float(v[0]);
  }
}


//================================================================
/*! (method) to_i
*/
static void c_float_to_i(struct VM *vm, mrbc_value v[], int argc)
{
  mrbc_int_t i = (mrbc_int_t)mrbc_float(v[0]);
  SET_INT_RETURN( i );
}


#if MRBC_USE_STRING
//================================================================
/*! (method) inspect, to_s
*/
static void c_float_inspect(struct VM *vm, mrbc_value v[], int argc)
{
  if( v[0].tt == MRBC_TT_CLASS ) {
    v[0] = mrbc_string_new_cstr(vm, mrbc_symid_to_str( v[0].cls->sym_id ));
    return;
  }

  char buf[16];

  snprintf( buf, sizeof(buf), "%g", v->d );
  mrbc_value value = mrbc_string_new_cstr(vm, buf);
  SET_RETURN(value);
}
#endif


/* MRBC_AUTOGEN_METHOD_TABLE

  CLASS("Float")
  FILE("_autogen_class_float.h")

  METHOD( "+@",		c_float_positive )
  METHOD( "-@",		c_float_negative )
#if MRBC_USE_MATH
  METHOD( "**",		c_float_power )
#endif
  METHOD( "abs",	c_float_abs )
  METHOD( "to_i",	c_float_to_i )
  METHOD( "to_f",	c_ineffect )
#if MRBC_USE_STRING
  METHOD( "inspect",	c_float_inspect )
  METHOD( "to_s",	c_float_inspect )
#endif
*/
#include "_autogen_class_float.h"

#endif  // MRBC_USE_FLOAT<|MERGE_RESOLUTION|>--- conflicted
+++ resolved
@@ -50,11 +50,7 @@
   if( mrbc_integer(v[1]) < 0 ) {
     SET_INT_RETURN( 0 );
   } else {
-<<<<<<< HEAD
-    mrbc_int mask = (argc == 1) ? 1 : (1 << mrbc_fixnum(v[2])) - 1;
-=======
     mrbc_int_t mask = (argc == 1) ? 1 : (1 << mrbc_fixnum(v[2])) - 1;
->>>>>>> 116427c6
     SET_INT_RETURN( (mrbc_fixnum(v[0]) >> mrbc_fixnum(v[1])) & mask );
   }
 }
