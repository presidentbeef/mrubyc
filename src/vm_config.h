/*! @file
  @brief
  Global configration of mruby/c VM's

  <pre>
  Copyright (C) 2015-2022 Kyushu Institute of Technology.
  Copyright (C) 2015-2022 Shimane IT Open-Innovation Center.

  This file is distributed under BSD 3-Clause License.


  </pre>
*/

#ifndef MRBC_SRC_VM_CONFIG_H_
#define MRBC_SRC_VM_CONFIG_H_

// maximum number of VMs
#if !defined(MAX_VM_COUNT)
#define MAX_VM_COUNT 5
#endif

// maximum size of registers
#if !defined(MAX_REGS_SIZE)
#define MAX_REGS_SIZE 110
#endif

// maximum number of symbols
#if !defined(MAX_SYMBOLS_COUNT)
#define MAX_SYMBOLS_COUNT 255
#endif


// memory management
//  MRBC_ALLOC_16BIT or MRBC_ALLOC_24BIT
#define MRBC_ALLOC_24BIT


/* USE Float. Support Float class.
   0: NOT USE
   1: USE float
   2: USE double
*/
#if !defined(MRBC_USE_FLOAT)
#define MRBC_USE_FLOAT 2
#endif

// Use math. Support Math class.
#if !defined(MRBC_USE_MATH)
#define MRBC_USE_MATH 0
#endif
/* (NOTE)
   maybe you need
   $ export LDFLAGS=-lm
   $ make

   on ubuntu
   $ export LDFLAGS="-Wl,--no-as-needed -lm"
   $ make
*/

// USE String. Support String class.
#if !defined(MRBC_USE_STRING)
#define MRBC_USE_STRING 1
#endif


/* Hardware dependent flags */

/* Endian
   Define either MRBC_BIG_ENDIAN or MRBC_LITTLE_ENDIAN.
*/
#if !defined(MRBC_BIG_ENDIAN) && !defined(MRBC_LITTLE_ENDIAN)
# define MRBC_LITTLE_ENDIAN
#endif

/* Word alignment
   If 32bit and/or 64bit alignment is required, enable the following line.
*/
// #define MRBC_REQUIRE_32BIT_ALIGNMENT
<<<<<<< HEAD
// #define MRBC_REQUIRE_64BIT_ALIGNMENT
=======
#define MRBC_REQUIRE_64BIT_ALIGNMENT

>>>>>>> 116427c6

/* Others */

// Compile with debug code.
#if !defined(NDEBUG)
#define MRBC_DEBUG
#endif

// #define MRBC_NO_TIMER
<<<<<<< HEAD
// #define MRBC_INT64
// #define MRBC_INT64
=======

// Console new-line mode.
//  If you need to convert LF to CRLF in console output, enable the following:
//#define MRBC_CONVERT_CRLF

// If you need 64bit integer.
//#define MRBC_INT64

// If you get exception with message "Not support op_ext..." when runtime.
//#define MRBC_SUPPORT_OP_EXT

// If you use LIBC malloc instead of mruby/c malloc
//#define MRBC_ALLOC_LIBC

// #define MRBC_OUT_OF_MEMORY() mrbc_alloc_print_memory_pool(); hal_abort(0)
// #define MRBC_ABORT_BY_EXCEPTION(vm) mrbc_p( &vm->exception ); hal_abort(0)

>>>>>>> 116427c6

#endif<|MERGE_RESOLUTION|>--- conflicted
+++ resolved
@@ -78,12 +78,7 @@
    If 32bit and/or 64bit alignment is required, enable the following line.
 */
 // #define MRBC_REQUIRE_32BIT_ALIGNMENT
-<<<<<<< HEAD
-// #define MRBC_REQUIRE_64BIT_ALIGNMENT
-=======
 #define MRBC_REQUIRE_64BIT_ALIGNMENT
-
->>>>>>> 116427c6
 
 /* Others */
 
@@ -93,10 +88,6 @@
 #endif
 
 // #define MRBC_NO_TIMER
-<<<<<<< HEAD
-// #define MRBC_INT64
-// #define MRBC_INT64
-=======
 
 // Console new-line mode.
 //  If you need to convert LF to CRLF in console output, enable the following:
@@ -114,6 +105,4 @@
 // #define MRBC_OUT_OF_MEMORY() mrbc_alloc_print_memory_pool(); hal_abort(0)
 // #define MRBC_ABORT_BY_EXCEPTION(vm) mrbc_p( &vm->exception ); hal_abort(0)
 
->>>>>>> 116427c6
-
 #endif