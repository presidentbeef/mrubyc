--- conflicted
+++ resolved
@@ -746,16 +746,10 @@
 
 #undef _GET_CLASS_CONST
 
-<<<<<<< HEAD
-  if( v == NULL ) {		// raise?
-    mrbc_printf("NameError: uninitialized constant %s\n", symid_to_str(sym_id) );
-    return 0;
-=======
   if( v == NULL ) {
     mrbc_raisef( vm, MRBC_CLASS(NameError),
 		 "uninitialized constant %s", mrbc_symid_to_str(sym_id));
     return;
->>>>>>> 116427c6
   }
 
  DONE:
@@ -1557,19 +1551,10 @@
 
   // return without anything if top level.
   if( vm->callinfo_tail == NULL ) {
-<<<<<<< HEAD
-    if ( vm->flag_permanence ) {
-      mrbc_incref(&regs[a]);
-    } else {
-      vm->flag_preemption = 1;
-    }
-    return -1;
-=======
     if( vm->flag_permanence ) mrbc_incref(&regs[a]);
     vm->flag_preemption = 1;
     vm->flag_stop = 1;
     return;
->>>>>>> 116427c6
   }
 
   // not in initialize method, set return value.
@@ -2348,38 +2333,6 @@
 
 //================================================================
 /*! OP_HASHADD
-<<<<<<< HEAD
-
-  R(a) = hash_push(R(a),R(a+1)..R(a+b*2))
-
-  @param  vm    pointer of VM.
-  @param  regs  pointer to regs
-  @retval 0  No error.
-*/
-static inline int op_hashadd( mrbc_vm *vm, mrbc_value *regs )
-{
-  FETCH_BB();
-
-  int sz1 = mrbc_array_size(&regs[a]);
-  int sz2 = b * 2;
-
-  int ret = mrbc_array_resize(&regs[a], sz1 + sz2);
-  if( ret != 0 ) return -1;	// ENOMEM ?
-
-  // data copy.
-  // note: Do not detect duplicate keys.
-  memcpy( regs[a].hash->data + sz1, &regs[a+1], sizeof(mrbc_value) * sz2 );
-  memset( &regs[a+1], 0, sizeof(mrbc_value) * sz2 );
-  regs[a].hash->n_stored = sz1 + sz2;
-
-  return 0;
-}
-
-
-//================================================================
-/*! OP_BLOCK, OP_METHOD
-=======
->>>>>>> 116427c6
 
   hash_push(R[a],R[a+1]..R[a+b*2])
 */
@@ -2677,55 +2630,6 @@
 #define EXT
 #endif
 
-<<<<<<< HEAD
-//================================================================
-/*! VM initializer.
-
-  @param  vm  Pointer to VM
-*/
-void mrbc_vm_begin( struct VM *vm )
-{
-  vm->cur_irep = vm->top_irep;
-  vm->inst = vm->cur_irep->inst;
-
-  // set self to reg[0], others nil
-  vm->regs[0] = mrbc_instance_new(vm, mrbc_class_object, 0);
-  if( vm->regs[0].instance == NULL ) return;	// ENOMEM
-  int i;
-  for( i = 1; i < MAX_REGS_SIZE; i++ ) {
-    vm->regs[i] = mrbc_nil_value();
-  }
-
-  vm->cur_regs = vm->regs;
-  vm->callinfo_tail = NULL;
-  vm->target_class = mrbc_class_object;
-  vm->exception = mrbc_nil_value();
-  vm->flag_preemption = 0;
-}
-
-
-//================================================================
-/*! VM finalizer.
-
-  @param  vm  Pointer to VM
-*/
-void mrbc_vm_end( struct VM *vm )
-{
-  if( mrbc_israised(vm) ) {
-    mrbc_printf( "Exception : %s (%s)\n",
-		 symid_to_str(vm->exception.exception->cls->sym_id),
-		 vm->exception.exception->message ?
-		   (const char *)vm->exception.exception->message :
-		   symid_to_str(vm->exception.exception->cls->sym_id) );
-    mrbc_decref(&vm->exception);
-  }
-
-  int i;
-  for( i = 0; i < MAX_REGS_SIZE; i++ ) {
-    //mrbc_printf("vm->regs[%d].tt = %d\n", i, mrbc_type(vm->regs[i]));
-    mrbc_decref_empty(&vm->regs[i]);
-  }
-=======
   while( 1 ) {
     mrbc_value *regs = vm->cur_regs;
     uint8_t op = *vm->inst++;		// Dispatch
@@ -2845,7 +2749,6 @@
     case OP_STOP:       op_stop       (vm, regs EXT); break;
     default:		op_unsupported(vm, regs EXT); break;
     } // end switch.
->>>>>>> 116427c6
 
 #undef EXT
 #if defined(MRBC_SUPPORT_OP_EXT)
@@ -2854,135 +2757,6 @@
     if( !vm->flag_preemption ) continue;	// execute next ope code.
     if( !mrbc_israised(vm) ) return vm->flag_stop; // normal return.
 
-<<<<<<< HEAD
-  while( 1 ) {
-    do {
-      // regs
-      mrbc_value *regs = vm->cur_regs;
-
-      // Dispatch
-      uint8_t op = *vm->inst++;
-
-      switch( op ) {
-      case OP_NOP:        ret = op_nop       (vm, regs); break;
-      case OP_MOVE:       ret = op_move      (vm, regs); break;
-      case OP_LOADL:      ret = op_loadl     (vm, regs); break;
-      case OP_LOADL16:    ret = op_loadl16   (vm, regs); break;
-      case OP_LOADI:      ret = op_loadi     (vm, regs); break;
-      case OP_LOADINEG:   ret = op_loadineg  (vm, regs); break;
-      case OP_LOADI__1:   // fall through
-      case OP_LOADI_0:    // fall through
-      case OP_LOADI_1:    // fall through
-      case OP_LOADI_2:    // fall through
-      case OP_LOADI_3:    // fall through
-      case OP_LOADI_4:    // fall through
-      case OP_LOADI_5:    // fall through
-      case OP_LOADI_6:    // fall through
-      case OP_LOADI_7:    ret = op_loadi_n   (vm, regs); break;
-      case OP_LOADI16:    ret = op_loadi16   (vm, regs); break;
-      case OP_LOADI32:    ret = op_loadi32   (vm, regs); break;
-      case OP_LOADSYM:    ret = op_loadsym   (vm, regs); break;
-      case OP_LOADSYM16:  ret = op_loadsym16 (vm, regs); break;
-      case OP_LOADNIL:    ret = op_loadnil   (vm, regs); break;
-      case OP_LOADSELF:   ret = op_loadself  (vm, regs); break;
-      case OP_LOADT:      ret = op_loadt     (vm, regs); break;
-      case OP_LOADF:      ret = op_loadf     (vm, regs); break;
-      case OP_GETGV:      ret = op_getgv     (vm, regs); break;
-      case OP_SETGV:      ret = op_setgv     (vm, regs); break;
-      case OP_GETSV:      ret = op_dummy_BB  (vm, regs); break;
-      case OP_SETSV:      ret = op_dummy_BB  (vm, regs); break;
-      case OP_GETIV:      ret = op_getiv     (vm, regs); break;
-      case OP_SETIV:      ret = op_setiv     (vm, regs); break;
-      case OP_GETCV:      ret = op_dummy_BB  (vm, regs); break;
-      case OP_SETCV:      ret = op_dummy_BB  (vm, regs); break;
-      case OP_GETCONST:   ret = op_getconst  (vm, regs); break;
-      case OP_SETCONST:   ret = op_setconst  (vm, regs); break;
-      case OP_GETMCNST:   ret = op_getmcnst  (vm, regs); break;
-      case OP_SETMCNST:   ret = op_dummy_BB  (vm, regs); break;
-      case OP_GETUPVAR:   ret = op_getupvar  (vm, regs); break;
-      case OP_SETUPVAR:   ret = op_setupvar  (vm, regs); break;
-      case OP_JMP:        ret = op_jmp       (vm, regs); break;
-      case OP_JMPIF:      ret = op_jmpif     (vm, regs); break;
-      case OP_JMPNOT:     ret = op_jmpnot    (vm, regs); break;
-      case OP_JMPNIL:     ret = op_jmpnil    (vm, regs); break;
-      case OP_JMPUW:      ret = op_jmpuw     (vm, regs); break;
-      case OP_EXCEPT:     ret = op_except    (vm, regs); break;
-      case OP_RESCUE:     ret = op_rescue    (vm, regs); break;
-      case OP_RAISEIF:    ret = op_raiseif   (vm, regs); break;
-      case OP_SENDV:      ret = op_sendv     (vm, regs); break;
-      case OP_SENDVB:     ret = op_sendvb    (vm, regs); break;
-      case OP_SEND:       ret = op_send      (vm, regs); break;
-      case OP_SENDB:      ret = op_sendb     (vm, regs); break;
-	//case OP_SENDVK:     ret = op_sendvk    (vm, regs); break;
-      case OP_CALL:       ret = op_dummy_Z   (vm, regs); break;
-      case OP_SUPER:      ret = op_super     (vm, regs); break;
-      case OP_ARGARY:     ret = op_argary    (vm, regs); break;
-      case OP_ENTER:      ret = op_enter     (vm, regs); break;
-      case OP_KEY_P:      ret = op_dummy_BB  (vm, regs); break;
-      case OP_KEYEND:     ret = op_dummy_Z   (vm, regs); break;
-      case OP_KARG:       ret = op_dummy_BB  (vm, regs); break;
-      case OP_RETURN:     ret = op_return    (vm, regs); break;
-      case OP_RETURN_BLK: ret = op_return_blk(vm, regs); break;
-      case OP_BREAK:      ret = op_break     (vm, regs); break;
-      case OP_BLKPUSH:    ret = op_blkpush   (vm, regs); break;
-      case OP_ADD:        ret = op_add       (vm, regs); break;
-      case OP_ADDI:       ret = op_addi      (vm, regs); break;
-      case OP_SUB:        ret = op_sub       (vm, regs); break;
-      case OP_SUBI:       ret = op_subi      (vm, regs); break;
-      case OP_MUL:        ret = op_mul       (vm, regs); break;
-      case OP_DIV:        ret = op_div       (vm, regs); break;
-      case OP_EQ:         ret = op_eq        (vm, regs); break;
-      case OP_LT:         ret = op_lt        (vm, regs); break;
-      case OP_LE:         ret = op_le        (vm, regs); break;
-      case OP_GT:         ret = op_gt        (vm, regs); break;
-      case OP_GE:         ret = op_ge        (vm, regs); break;
-      case OP_ARRAY:      ret = op_array     (vm, regs); break;
-      case OP_ARRAY2:     ret = op_array2    (vm, regs); break;
-      case OP_ARYCAT:     ret = op_arycat    (vm, regs); break;
-      case OP_ARYPUSH:    ret = op_dummy_B   (vm, regs); break;
-      case OP_ARYDUP:     ret = op_arydup    (vm, regs); break;
-      case OP_AREF:       ret = op_aref      (vm, regs); break;
-      case OP_ASET:       ret = op_aset      (vm, regs); break;
-      case OP_APOST:      ret = op_apost     (vm, regs); break;
-      case OP_INTERN:     ret = op_intern    (vm, regs); break;
-      case OP_STRING:     ret = op_string    (vm, regs); break;
-      case OP_STRING16:   ret = op_string16  (vm, regs); break;
-      case OP_STRCAT:     ret = op_strcat    (vm, regs); break;
-      case OP_HASH:       ret = op_hash      (vm, regs); break;
-      case OP_HASHADD:    ret = op_hashadd   (vm, regs); break;
-      case OP_HASHCAT:    ret = op_dummy_B   (vm, regs); break;
-      case OP_LAMBDA:     ret = op_dummy_BB  (vm, regs); break;
-      case OP_BLOCK:      // fall through
-      case OP_METHOD:     ret = op_method    (vm, regs); break;
-      case OP_BLOCK16:    // fall through, order of OP_METHOD and OP_BLOCK16 is changed.
-      case OP_METHOD16:   ret = op_method16  (vm, regs); break;
-      case OP_RANGE_INC:  // fall through
-      case OP_RANGE_EXC:  ret = op_range     (vm, regs); break;
-      case OP_OCLASS:     ret = op_dummy_B   (vm, regs); break;
-      case OP_CLASS:      ret = op_class     (vm, regs); break;
-      case OP_MODULE:     ret = op_dummy_BB  (vm, regs); break;
-      case OP_EXEC:       ret = op_exec      (vm, regs); break;
-      case OP_EXEC16:     ret = op_exec16    (vm, regs); break;
-      case OP_DEF:        ret = op_def       (vm, regs); break;
-      case OP_ALIAS:      ret = op_alias     (vm, regs); break;
-      case OP_UNDEF:      ret = op_dummy_B   (vm, regs); break;
-      case OP_SCLASS:     ret = op_sclass    (vm, regs); break;
-      case OP_TCLASS:     ret = op_tclass    (vm, regs); break;
-      case OP_DEBUG:      ret = op_dummy_BBB (vm, regs); break;
-      case OP_ERR:        ret = op_dummy_B   (vm, regs); break;
-      case OP_STOP:       ret = op_stop      (vm, regs); break;
-
-      case OP_ABORT:      ret = op_abort     (vm, regs); break;
-      default:
-	mrbc_printf("Unknown OP 0x%02x\n", op);
-	break;
-      }
-    } while( !vm->flag_preemption );
-
-    if( !mrbc_israised(vm) ) return ret;	// normal return.
-=======
->>>>>>> 116427c6
-
     // Handle exception
     vm->flag_preemption = 0;
     const mrbc_irep_catch_handler *handler;
