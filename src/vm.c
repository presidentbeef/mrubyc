/*! @file
  @brief
  mruby bytecode executor.

  <pre>
  Copyright (C) 2015-2021 Kyushu Institute of Technology.
  Copyright (C) 2015-2021 Shimane IT Open-Innovation Center.

  This file is distributed under BSD 3-Clause License.

  Fetch mruby VM bytecodes, decode and execute.

  </pre>
*/
#include "vm_config.h"
#include <stddef.h>
#include <string.h>
#include <assert.h>
#include "vm.h"
#include "alloc.h"
#include "load.h"
#include "global.h"
#include "opcode.h"
#include "class.h"
#include "symbol.h"
#include "console.h"
#include "error.h"

#include "c_object.h"
#include "c_string.h"
#include "c_range.h"
#include "c_array.h"
#include "c_hash.h"


static uint16_t free_vm_bitmap[MAX_VM_COUNT / 16 + 1];

#define CALL_MAXARGS 255


//================================================================
/*! display "not supported" message
*/
static void not_supported(void)
{
  mrbc_printf("Not supported!\n");
}


//================================================================
/*! Method call by method name's id

  @param  vm		pointer to VM.
  @param  sym_id	method name symbol id
  @param  regs		pointer to regs
  @param  a		operand a
  @param  c		operand c
  @param  is_sendb	Is called from OP_SENDB?
  @retval 0  No error.
*/
static int send_by_name( struct VM *vm, mrbc_sym sym_id, mrbc_value *regs, int a, int c, int is_sendb )
{
  mrbc_value *recv = &regs[a];

  // if SENDV or SENDVB, params are in one Array
  int flag_array_arg = ( c == CALL_MAXARGS );
  if( flag_array_arg ) c = 1;

  // if not OP_SENDB, blcok does not exist
  int bidx = a + c + 1;
  if( !is_sendb ) {
    mrbc_decref( &regs[bidx] );
    regs[bidx].tt = MRBC_TT_NIL;
  }

  mrbc_class *cls = find_class_by_object(recv);
  mrbc_method method;

  if( mrbc_find_method( &method, cls, sym_id ) == 0 ) {
    mrbc_printf("Undefined local variable or method '%s' for %s\n",
		symid_to_str(sym_id), symid_to_str( cls->sym_id ));
    return 1;
  }

  // call C method.
  if( method.c_func ) {
    method.func(vm, regs + a, c);
    if( method.func == c_proc_call ) return 0;
    if( mrbc_israised(vm) ) return 0;

    int release_reg = a+1;
    while( release_reg <= bidx ) {
      mrbc_decref_empty(&regs[release_reg]);
      release_reg++;
    }
    return 0;
  }

  // call Ruby method.
  if( flag_array_arg ) c = CALL_MAXARGS;
  mrbc_callinfo *callinfo = mrbc_push_callinfo(vm, sym_id, a, c);
  callinfo->own_class = method.cls;

  // target irep
  vm->cur_irep = method.irep;
  vm->inst = method.irep->inst;

  // new regs
  vm->cur_regs += a;

  return 0;
}


//================================================================
/*! cleanup
*/
void mrbc_cleanup_vm(void)
{
  memset(free_vm_bitmap, 0, sizeof(free_vm_bitmap));
}


//================================================================
/*! get callee name

  @param  vm	Pointer to VM
  @return	string
*/
const char *mrbc_get_callee_name( struct VM *vm )
{
  uint8_t rb = vm->inst[-2];
  return mrbc_irep_symbol_cstr(vm->cur_irep, rb);
}


//================================================================
/*! Push current status to callinfo stack
*/
mrbc_callinfo * mrbc_push_callinfo( struct VM *vm, mrbc_sym method_id, int reg_offset, int n_args )
{
  mrbc_callinfo *callinfo = mrbc_alloc(vm, sizeof(mrbc_callinfo));
  if( !callinfo ) return callinfo;

  callinfo->cur_regs = vm->cur_regs;
  callinfo->cur_irep = vm->cur_irep;
  callinfo->inst = vm->inst;
  callinfo->reg_offset = reg_offset;
  callinfo->method_id = method_id;
  callinfo->n_args = n_args;
  callinfo->target_class = vm->target_class;
  callinfo->own_class = 0;
  callinfo->prev = vm->callinfo_tail;
  vm->callinfo_tail = callinfo;

  return callinfo;
}


//================================================================
/*! Pop current status from callinfo stack
*/
void mrbc_pop_callinfo( struct VM *vm )
{
  assert( vm->callinfo_tail );
  mrbc_callinfo *callinfo = vm->callinfo_tail;

  vm->callinfo_tail = callinfo->prev;
  vm->cur_regs = callinfo->cur_regs;
  vm->cur_irep = callinfo->cur_irep;
  vm->inst = callinfo->inst;
  vm->target_class = callinfo->target_class;

  mrbc_free(vm, callinfo);
}


// filters for "catch_handler_find"
#define MRBC_CATCH_FILTER_RESCUE (0x01 << 0)
#define MRBC_CATCH_FILTER_ENSURE (0x01 << 1)
#define MRBC_CATCH_FILTER_ALL (MRBC_CATCH_FILTER_ENSURE | MRBC_CATCH_FILTER_RESCUE)


//================================================================
/*! Find exception, catch handler

*/
static const mrbc_irep_catch_handler *catch_handler_find(mrbc_vm *vm, const mrbc_callinfo *callinfo, int filter )
{
  const mrbc_irep *irep;
  uint32_t inst;

  if( callinfo ) {
    irep = callinfo->cur_irep;
    inst = callinfo->inst - irep->inst;
  } else {
    irep = vm->cur_irep;
    inst = vm->inst - irep->inst;
  }

  const mrbc_irep_catch_handler *catch_table =
    (const mrbc_irep_catch_handler *)(irep->inst + irep->ilen);
  int cnt = irep->clen - 1;

  for( ; cnt >= 0 ; cnt-- ) {
    const mrbc_irep_catch_handler *handler = catch_table + cnt;
    // Catch type and range check
    if( (filter & (1 << handler->type)) &&
	(bin_to_uint32(handler->begin) < inst) &&
	(inst <= bin_to_uint32(handler->end)) ) {
      return handler;
    }
  }

  return NULL;
}


//================================================================
/*! get the self object
*/
static mrbc_value * mrbc_get_self( struct VM *vm, mrbc_value *regs )
{
  mrbc_value *self = &regs[0];
  if( self->tt == MRBC_TT_PROC ) {
    mrbc_callinfo *callinfo = regs[0].proc->callinfo_self;
    if( callinfo ) {
      self = callinfo->cur_regs + callinfo->reg_offset;
    } else {
      self = &vm->regs[0];
    }
    assert( self->tt != MRBC_TT_PROC );
  }

  return self;
}


//================================================================
/*! OP_NOP

  No operation

  @param  vm    pointer of VM.
  @param  regs  pointer to regs
  @retval 0  No error.
*/
static inline int op_nop( mrbc_vm *vm, mrbc_value *regs )
{
  FETCH_Z();
  return 0;
}


//================================================================
/*! OP_MOVE

  R(a) = R(b)

  @param  vm    pointer of VM.
  @param  regs  pointer to regs
  @retval 0  No error.
*/
static inline int op_move( mrbc_vm *vm, mrbc_value *regs )
{
  FETCH_BB();

  mrbc_incref(&regs[b]);
  mrbc_decref(&regs[a]);
  regs[a] = regs[b];

  return 0;
}


//================================================================
/*! OP_LOADL

  R(a) = Pool(b)

  @param  vm    pointer of VM.
  @param  regs  pointer to regs
  @retval 0  No error.
*/
static inline int op_loadl( mrbc_vm *vm, mrbc_value *regs )
{
  FETCH_BB();

  mrbc_decref(&regs[a]);
  regs[a] = mrbc_irep_pool_value(vm, b);

  return 0;
}


//================================================================
/*! OP_LOADL16

  R(a) = Pool(b)

  @param  vm    pointer of VM.
  @param  regs  pointer to regs
  @retval 0  No error.
*/
static inline int op_loadl16( mrbc_vm *vm, mrbc_value *regs )
{
  FETCH_BS();

  mrbc_decref(&regs[a]);
  regs[a] = mrbc_irep_pool_value(vm, b);

  return 0;
}


//================================================================
/*! OP_LOADI

  R(a) = mrb_int(b)

  @param  vm    pointer of VM.
  @param  regs  pointer to regs
  @retval 0  No error.
*/
static inline int op_loadi( mrbc_vm *vm, mrbc_value *regs )
{
  FETCH_BB();

  mrbc_decref(&regs[a]);
  mrbc_set_integer(&regs[a], b);

  return 0;
}


//================================================================
/*! OP_LOADINEG

  R(a) = mrb_int(-b)

  @param  vm    pointer of VM.
  @param  regs  pointer to regs
  @retval 0  No error.
*/
static inline int op_loadineg( mrbc_vm *vm, mrbc_value *regs )
{
  FETCH_BB();

  mrbc_decref(&regs[a]);
  mrbc_set_integer(&regs[a], -b);

  return 0;
}


//================================================================
/*! OP_LOADI_n (n=-1,0,1..7)

  R(a) = mrb_int(n)

  @param  vm    pointer of VM.
  @param  regs  pointer to regs
  @retval 0  No error and exit from vm.
*/
static inline int op_loadi_n( mrbc_vm *vm, mrbc_value *regs )
{
  FETCH_B();

  // get n
  int opcode = vm->inst[-2];
  int n = opcode - OP_LOADI_0;

  mrbc_decref(&regs[a]);
  mrbc_set_integer(&regs[a], n);

  return 0;
}


//================================================================
/*! OP_LOADI16

  R(a) = mrb_int(b)

  @param  vm    pointer of VM.
  @param  regs  pointer to regs
  @retval 0  No error and exit from vm.
*/
static inline int op_loadi16( mrbc_vm *vm, mrbc_value *regs )
{
  FETCH_BS();

  mrbc_decref(&regs[a]);
  int16_t signed_b = (int16_t)b;
  mrbc_set_integer(&regs[a], signed_b);

  return 0;
}


//================================================================
/*! OP_LOADI32

  R(a) = mrb_int((b<<16)+c)

  @param  vm    pointer of VM.
  @param  regs  pointer to regs
  @retval 0  No error and exit from vm.
*/
static inline int op_loadi32( mrbc_vm *vm, mrbc_value *regs )
{
  FETCH_BSS();

  mrbc_decref(&regs[a]);
  mrbc_set_integer(&regs[a], (((int32_t)b<<16)+c));

  return 0;
}


//================================================================
/*! OP_LOADSYM

  R(a) = Syms(b)

  @param  vm    pointer of VM.
  @param  regs  pointer to regs
  @retval 0  No error.
*/
static inline int op_loadsym( mrbc_vm *vm, mrbc_value *regs )
{
  FETCH_BB();

  mrbc_decref(&regs[a]);
  mrbc_set_symbol(&regs[a], mrbc_irep_symbol_id(vm->cur_irep, b));

  return 0;
}


//================================================================
/*! OP_LOADSYM16

  R(a) = Syms(b)

  @param  vm    pointer of VM.
  @param  regs  pointer to regs
  @retval 0  No error.
*/
static inline int op_loadsym16( mrbc_vm *vm, mrbc_value *regs )
{
  FETCH_BS();

  mrbc_decref(&regs[a]);
  mrbc_set_symbol(&regs[a], mrbc_irep_symbol_id(vm->cur_irep, b));

  return 0;
}


//================================================================
/*! OP_LOADNIL

  R(a) = nil

  @param  vm    pointer of VM.
  @param  regs  pointer to regs
  @retval 0  No error.
*/
static inline int op_loadnil( mrbc_vm *vm, mrbc_value *regs )
{
  FETCH_B();

  mrbc_decref(&regs[a]);
  mrbc_set_nil(&regs[a]);

  return 0;
}


//================================================================
/*! OP_LOADSELF

  R(a) = self

  @param  vm    pointer of VM.
  @param  regs  pointer to regs
  @retval 0  No error.
*/
static inline int op_loadself( mrbc_vm *vm, mrbc_value *regs )
{
  FETCH_B();

  mrbc_value *self = mrbc_get_self( vm, regs );

  mrbc_incref(self);
  mrbc_decref(&regs[a]);
  regs[a] = *self;

  return 0;
}


//================================================================
/*! OP_LOADT

  R(a) = true

  @param  vm    pointer of VM.
  @param  regs  pointer to regs
  @retval 0  No error.
*/
static inline int op_loadt( mrbc_vm *vm, mrbc_value *regs )
{
  FETCH_B();

  mrbc_decref(&regs[a]);
  mrbc_set_true(&regs[a]);

  return 0;
}


//================================================================
/*! OP_LOADF

  R(a) = false

  @param  vm    pointer of VM.
  @param  regs  pointer to regs
  @retval 0  No error.
*/
static inline int op_loadf( mrbc_vm *vm, mrbc_value *regs )
{
  FETCH_B();

  mrbc_decref(&regs[a]);
  mrbc_set_false(&regs[a]);

  return 0;
}


//================================================================
/*! OP_GETGV

  R(a) = getglobal(Syms(b))

  @param  vm    pointer of VM.
  @param  regs  pointer to regs
  @retval 0  No error.
*/
static inline int op_getgv( mrbc_vm *vm, mrbc_value *regs )
{
  FETCH_BB();

  mrbc_decref(&regs[a]);
  mrbc_value *v = mrbc_get_global( mrbc_irep_symbol_id(vm->cur_irep, b) );
  if( v == NULL ) {
    mrbc_set_nil(&regs[a]);
  } else {
    mrbc_incref(v);
    regs[a] = *v;
  }

  return 0;
}


//================================================================
/*! OP_SETGV

  setglobal(Syms(b), R(a))

  @param  vm    pointer of VM.
  @param  regs  pointer to regs
  @retval 0  No error.
*/
static inline int op_setgv( mrbc_vm *vm, mrbc_value *regs )
{
  FETCH_BB();

  mrbc_incref(&regs[a]);
  mrbc_set_global( mrbc_irep_symbol_id(vm->cur_irep, b), &regs[a] );

  return 0;
}


//================================================================
/*! OP_GETIV

  R(a) = ivget(Syms(b))

  @param  vm    pointer of VM.
  @param  regs  pointer to regs
  @retval 0  No error.
*/
static inline int op_getiv( mrbc_vm *vm, mrbc_value *regs )
{
  FETCH_BB();

  const char *sym_name = mrbc_irep_symbol_cstr(vm->cur_irep, b);
  mrbc_sym sym_id = str_to_symid(sym_name+1);   // skip '@'
  mrbc_value *self = mrbc_get_self( vm, regs );

  mrbc_decref(&regs[a]);
  regs[a] = mrbc_instance_getiv(self, sym_id);

  return 0;
}


//================================================================
/*! OP_SETIV

  ivset(Syms(b),R(a))

  @param  vm    pointer of VM.
  @param  regs  pointer to regs
  @retval 0  No error.
*/
static inline int op_setiv( mrbc_vm *vm, mrbc_value *regs )
{
  FETCH_BB();

  const char *sym_name = mrbc_irep_symbol_cstr(vm->cur_irep, b);
  mrbc_sym sym_id = str_to_symid(sym_name+1);   // skip '@'
  mrbc_value *self = mrbc_get_self( vm, regs );

  mrbc_instance_setiv(self, sym_id, &regs[a]);

  return 0;
}


//================================================================
/*! OP_GETCONST

  R(a) = constget(Syms(b))

  @param  vm    pointer of VM.
  @param  regs  pointer to regs
  @retval 0  No error.
*/
static inline int op_getconst( mrbc_vm *vm, mrbc_value *regs )
{
  FETCH_BB();

  mrbc_sym sym_id = mrbc_irep_symbol_id(vm->cur_irep, b);
  mrbc_class *cls = NULL;
  mrbc_value *v;

  if( vm->callinfo_tail ) cls = vm->callinfo_tail->own_class;
  while( cls != NULL ) {
    v = mrbc_get_class_const(cls, sym_id);
    if( v != NULL ) goto DONE;
    cls = cls->super;
  }

  v = mrbc_get_const(sym_id);
  if( v == NULL ) {		// raise?
    mrbc_printf("NameError: uninitialized constant %s\n",
		symid_to_str(sym_id) );
    return 0;
  }

 DONE:
  mrbc_incref(v);
  mrbc_decref(&regs[a]);
  regs[a] = *v;

  return 0;
}


//================================================================
/*! OP_SETCONST

  constset(Syms(b),R(a))

  @param  vm    pointer of VM.
  @param  regs  pointer to regs
  @retval 0  No error.
*/
static inline int op_setconst( mrbc_vm *vm, mrbc_value *regs )
{
  FETCH_BB();

  mrbc_sym sym_id = mrbc_irep_symbol_id(vm->cur_irep, b);

  mrbc_incref(&regs[a]);
  if( mrbc_type(regs[0]) == MRBC_TT_CLASS ) {
    mrbc_set_class_const(regs[0].cls, sym_id, &regs[a]);
  } else {
    mrbc_set_const(sym_id, &regs[a]);
  }

  return 0;
}


//================================================================
/*! OP_GETMCNST

  R(a) = R(a)::Syms(b)

  @param  vm    pointer of VM.
  @param  regs  pointer to regs
  @retval 0  No error.
*/
static inline int op_getmcnst( mrbc_vm *vm, mrbc_value *regs )
{
  FETCH_BB();

  mrbc_sym sym_id = mrbc_irep_symbol_id(vm->cur_irep, b);
  mrbc_class *cls = regs[a].cls;
  mrbc_value *v;

  while( !(v = mrbc_get_class_const(cls, sym_id)) ) {
    cls = cls->super;
    if( !cls ) {	// raise?
      mrbc_printf("NameError: uninitialized constant %s::%s\n",
		  symid_to_str( regs[a].cls->sym_id ), symid_to_str( sym_id ));
      return 0;
    }
  }

  mrbc_incref(v);
  mrbc_decref(&regs[a]);
  regs[a] = *v;

  return 0;
}


//================================================================
/*! OP_GETUPVAR

  R(a) = uvget(b,c)

  @param  vm    pointer of VM.
  @param  regs  pointer to regs
  @retval 0  No error.
*/
static inline int op_getupvar( mrbc_vm *vm, mrbc_value *regs )
{
  FETCH_BBB();

  assert( regs[0].tt == MRBC_TT_PROC );
  mrbc_callinfo *callinfo = regs[0].proc->callinfo;

  int i;
  for( i = 0; i < c; i++ ) {
    assert( callinfo );
    mrbc_value *regs0 = callinfo->cur_regs + callinfo->reg_offset;
    assert( regs0->tt == MRBC_TT_PROC );
    callinfo = regs0->proc->callinfo;
  }

  mrbc_value *p_val;
  if( callinfo == 0 ) {
    p_val = vm->regs + b;
  } else {
    p_val = callinfo->cur_regs + callinfo->reg_offset + b;
  }
  mrbc_incref( p_val );

  mrbc_decref( &regs[a] );
  regs[a] = *p_val;

  return 0;
}


//================================================================
/*! OP_SETUPVAR

  uvset(b,c,R(a))

  @param  vm    pointer of VM.
  @param  regs  pointer to regs
  @retval 0  No error.
*/
static inline int op_setupvar( mrbc_vm *vm, mrbc_value *regs )
{
  FETCH_BBB();

  assert( regs[0].tt == MRBC_TT_PROC );
  mrbc_callinfo *callinfo = regs[0].proc->callinfo;

  int i;
  for( i = 0; i < c; i++ ) {
    assert( callinfo );
    mrbc_value *regs0 = callinfo->cur_regs + callinfo->reg_offset;
    assert( regs0->tt == MRBC_TT_PROC );
    callinfo = regs0->proc->callinfo;
  }

  mrbc_value *p_val;
  if( callinfo == 0 ) {
    p_val = vm->regs + b;
  } else {
    p_val = callinfo->cur_regs + callinfo->reg_offset + b;
  }
  mrbc_decref( p_val );

  mrbc_incref( &regs[a] );
  *p_val = regs[a];

  return 0;
}


//================================================================
/*! OP_JMP

  pc+=a

  @param  vm    pointer of VM.
  @param  regs  pointer to regs
  @retval 0  No error.
*/
static inline int op_jmp( mrbc_vm *vm, mrbc_value *regs )
{
  FETCH_S();

  vm->inst += (int16_t)a;

  return 0;
}


//================================================================
/*! OP_JMPIF

  if R(a) pc+=b

  @param  vm    pointer of VM.
  @param  regs  pointer to regs
  @retval 0  No error.
*/
static inline int op_jmpif( mrbc_vm *vm, mrbc_value *regs )
{
  FETCH_BS();

  if( regs[a].tt > MRBC_TT_FALSE ) {
    vm->inst += (int16_t)b;
  }

  return 0;
}


//================================================================
/*! OP_JMPNOT

  if !R(a) pc+=b

  @param  vm    pointer of VM.
  @param  regs  pointer to regs
  @retval 0  No error.
*/
static inline int op_jmpnot( mrbc_vm *vm, mrbc_value *regs )
{
  FETCH_BS();

  if( regs[a].tt <= MRBC_TT_FALSE ) {
    vm->inst += (int16_t)b;
  }

  return 0;
}


//================================================================
/*! OP_JMPNIL

  if R(a)==nil pc+=b

  @param  vm    pointer of VM.
  @param  regs  pointer to regs
  @retval 0  No error.
*/
static inline int op_jmpnil( mrbc_vm *vm, mrbc_value *regs )
{
  FETCH_BS();

  if( regs[a].tt == MRBC_TT_NIL ) {
    vm->inst += (int16_t)b;
  }

  return 0;
}


//================================================================
/*! OP_JMPUW

  unwind_and_jump_to(a)

  @param  vm    pointer of VM.
  @param  regs  pointer to regs
  @retval 0  No error.
*/
static inline int op_jmpuw( mrbc_vm *vm, mrbc_value *regs )
{
  FETCH_S();

  // check catch handler (ensure)
  const mrbc_irep_catch_handler *handler = catch_handler_find(vm, 0, MRBC_CATCH_FILTER_ENSURE);
  if( !handler ) goto JUMP_TO_A_REG;

  // check whether the jump point is inside or outside the catch handler.
  uint32_t jump_point = vm->inst - vm->cur_irep->inst + (int16_t)a;
  if( (bin_to_uint32(handler->begin) < jump_point) &&
      (jump_point <= bin_to_uint32(handler->end)) ) goto JUMP_TO_A_REG;

  // jump point is outside, thus jump to ensure.
  vm->exc.tt = MRBC_TT_JMPUW;
  vm->exc.jmpuw = vm->inst + (int16_t)a;
  vm->inst = vm->cur_irep->inst + bin_to_uint32(handler->target);
  return 0;


 JUMP_TO_A_REG:
  vm->inst += (int16_t)a;
  return 0;
}


//================================================================
/*! OP_EXCEPT

  R(a) = exc

  @param  vm    pointer of VM.
  @param  regs  pointer to regs
  @retval 0  No error.
*/
static inline int op_except( mrbc_vm *vm, mrbc_value *regs )
{
  FETCH_B();

  mrbc_decref( &regs[a] );
  regs[a] = vm->exc;
  mrbc_set_nil( &vm->exc );

  return 0;
}


//================================================================
/*! OP_RESCUE

  R(b) = R(a).isa?(R(b))

  @param  vm    pointer of VM.
  @param  regs  pointer to regs
  @retval 0  No error.
*/
static inline int op_rescue( mrbc_vm *vm, mrbc_value *regs )
{
  FETCH_BB();

  assert( regs[a].tt == MRBC_TT_EXCEPTION );
  assert( regs[b].tt == MRBC_TT_CLASS );

  mrbc_class *cls = regs[a].cls;
  while( cls != NULL ) {
    if( regs[b].cls == cls ) {
      mrbc_set_true( &regs[b] );
      return 0;
    }
    cls = cls->super;
  }

  mrbc_set_false( &regs[b] );
  return 0;
}


//================================================================
/*! OP_RAISEIF

  raise(R(a)) if R(a)

  @param  vm    pointer of VM.
  @param  regs  pointer to regs
  @retval 0  No error.
*/
static inline int op_raiseif( mrbc_vm *vm, mrbc_value *regs )
{
  FETCH_B();

  if( regs[a].tt == MRBC_TT_BREAK ) {
    vm->exc = regs[a];
    const mrbc_irep_catch_handler *handler = catch_handler_find(vm, 0, MRBC_CATCH_FILTER_ENSURE);
    if( handler ) {
      vm->inst = vm->cur_irep->inst + bin_to_uint32(handler->target);
    } else {
      vm->inst = regs[a].jmpuw;
    }
    return 0;
  }

  if( regs[a].tt == MRBC_TT_JMPUW ) {
    const mrbc_irep_catch_handler *handler = catch_handler_find(vm, 0, MRBC_CATCH_FILTER_ENSURE);
    if( !handler ) {
      vm->inst = regs[a].jmpuw;
      return 0;
    }

    uint32_t jump_point = regs[a].jmpuw - vm->cur_irep->inst;
    if( (bin_to_uint32(handler->begin) < jump_point) &&
	(jump_point <= bin_to_uint32(handler->end)) ) {
      vm->inst = regs[a].jmpuw;
      return 0;
    }

    vm->exc = regs[a];
    vm->inst = vm->cur_irep->inst + bin_to_uint32(handler->target);
    return 0;
  }

  assert( mrbc_type(regs[a]) == MRBC_TT_EXCEPTION ||
	  mrbc_type(regs[a]) == MRBC_TT_NIL );
  vm->exc = regs[a];
  return 0;
}


//================================================================
/*! OP_SENDV

  R(a) = call(R(a),Syms(b),*R(a+1))

  @param  vm    pointer of VM.
  @param  regs  pointer to regs
  @retval 0  No error.
*/
static inline int op_sendv( mrbc_vm *vm, mrbc_value *regs )
{
  FETCH_BB();

  return send_by_name( vm, mrbc_irep_symbol_id(vm->cur_irep, b), regs, a, CALL_MAXARGS, 0 );
}


//================================================================
/*! OP_SENDVB

  R(a) = call(R(a),Syms(b),*R(a+1),&R(a+2))

  @param  vm    pointer of VM.
  @param  regs  pointer to regs
  @retval 0  No error.
*/
static inline int op_sendvb( mrbc_vm *vm, mrbc_value *regs )
{
  FETCH_BB();

  return send_by_name( vm, mrbc_irep_symbol_id(vm->cur_irep, b), regs, a, CALL_MAXARGS, 1 );
}


//================================================================
/*! OP_SEND

  R(a) = call(R(a),Syms(b),R(a+1),...,R(a+c))

  @param  vm    pointer of VM.
  @param  regs  pointer to regs
  @retval 0  No error.
*/
static inline int op_send( mrbc_vm *vm, mrbc_value *regs )
{
  FETCH_BBB();

  return send_by_name( vm, mrbc_irep_symbol_id(vm->cur_irep, b), regs, a, c, 0 );
}


//================================================================
/*! OP_SENDB

  R(a) = call(R(a),Syms(b),R(a+1),...,R(a+c),&R(a+c+1))

  @param  vm    pointer of VM.
  @param  regs  pointer to regs
  @retval 0  No error.
*/
static inline int op_sendb( mrbc_vm *vm, mrbc_value *regs )
{
  FETCH_BBB();

  return send_by_name( vm, mrbc_irep_symbol_id(vm->cur_irep, b), regs, a, c, 1 );
}


//================================================================
/*! OP_SUPER

  R(a) = super(R(a+1),... ,R(a+b+1))

  @param  vm    pointer of VM.
  @param  regs  pointer to regs
  @retval 0  No error.
*/
static inline int op_super( mrbc_vm *vm, mrbc_value *regs )
{
  FETCH_BB();

  // set self to new regs[0]
  mrbc_value *recv = mrbc_get_self(vm, regs);
  assert( recv->tt != MRBC_TT_PROC );

  mrbc_incref( recv );
  mrbc_decref( &regs[a] );
  regs[a] = *recv;

  if( b == 127 ) {	// 127 is CALL_MAXARGS in mruby
    // expand array
    assert( regs[a+1].tt == MRBC_TT_ARRAY );

    mrbc_value argary = regs[a+1];
    regs[a+1].tt = MRBC_TT_EMPTY;
    mrbc_value proc = regs[a+2];
    regs[a+2].tt = MRBC_TT_EMPTY;

    int argc = mrbc_array_size(&argary);
    int i, j;
    for( i = 0, j = a+1; i < argc; i++, j++ ) {
      mrbc_decref( &regs[j] );
      regs[j] = argary.array->data[i];
    }
    mrbc_array_delete_handle(&argary);

    regs[j] = proc;
    b = argc;
  }

  // find super class
  mrbc_callinfo *callinfo = vm->callinfo_tail;
  mrbc_class *cls = callinfo->own_class;
  mrbc_method method;

  assert( cls );
  cls = cls->super;
  assert( cls );
  if( mrbc_find_method( &method, cls, callinfo->method_id ) == 0 ) {
    mrbc_printf("Undefined method '%s' for %s\n",
		symid_to_str(callinfo->method_id), symid_to_str(cls->sym_id));
    return 1;
  }

  if( method.c_func ) {
    mrbc_printf("Not support.\n");	// TODO
    return 1;
  }

  callinfo = mrbc_push_callinfo(vm, callinfo->method_id, a, b);
  callinfo->own_class = method.cls;

  // target irep
  vm->cur_irep = method.irep;
  vm->inst = method.irep->inst;

  // new regs
  vm->cur_regs += a;

  return 0;
}


//================================================================
/*! OP_ARGARY

  R(a) = argument array (16=m5:r1:m5:d1:lv4)

  @param  vm    pointer of VM.
  @param  regs  pointer to regs
  @retval 0  No error.
*/
static inline int op_argary( mrbc_vm *vm, mrbc_value *regs )
{
  FETCH_BS();

  int m1 = (b >> 11) & 0x3f;
  int d  = (b >>  4) & 0x01;

  if( b & 0x400 ) {	// check REST parameter.
    // TODO: want to support.
    mrbc_printf("Not support rest parameter by super.\n");
    return 1;
  }
  if( b & 0x3e0 ) {	// check m2 parameter.
    mrbc_printf("ArgumentError: not support m2 or keyword argument.\n");
    return 1;		// raise?
  }

  int array_size = m1 + d;
  mrbc_value val = mrbc_array_new( vm, array_size );
  if( !val.array ) return 1;	// ENOMEM raise?

  int i;
  for( i = 0; i < array_size; i++ ) {
    mrbc_array_push( &val, &regs[i+1] );
    mrbc_incref( &regs[i+1] );
  }

  mrbc_decref(&regs[a]);
  regs[a] = val;

  mrbc_incref(&regs[m1+1]);
  mrbc_decref(&regs[a+1]);
  regs[a+1] = regs[m1+1];

  return 0;
}


//================================================================
/*! OP_ENTER

  arg setup according to flags (23=m5:o5:r1:m5:k5:d1:b1)

  flags: 0mmm_mmoo_ooor_mmmm_mkkk_kkdb

  @param  vm    pointer of VM.
  @param  regs  pointer to regs
  @retval 0  No error.
*/
static inline int op_enter( mrbc_vm *vm, mrbc_value *regs )
{
  FETCH_W();

  int m1 = (a >> 18) & 0x1f;	// # of required parameters 1
  int o  = (a >> 13) & 0x1f;	// # of optional parameters
#define FLAG_REST_PARAM (a & 0x1000)
#define FLAG_DICT_PARAM (a & 0x2)
  int argc = vm->callinfo_tail->n_args;

  // OP_SENDV or OP_SENDVB
  int flag_sendv_pattern = ( argc == CALL_MAXARGS );
  if( flag_sendv_pattern ) {
    argc = 1;
  }

  if( a & 0xffc ) {	// check m2 and k parameter.
    mrbc_printf("ArgumentError: not support m2 or keyword argument.\n");
    return 1;		// raise?
  }

  if( !flag_sendv_pattern && argc < m1 && regs[0].tt != MRBC_TT_PROC ) {
    mrbc_printf("ArgumentError: wrong number of arguments.\n");
    return 1;		// raise?
  }

  // save proc (or nil) object.
  mrbc_value proc = regs[argc + 1];
  regs[argc + 1].tt = MRBC_TT_EMPTY;

  // support yield [...] pattern
  // support op_sendv pattern
  int flag_yield_pattern = ( regs[0].tt == MRBC_TT_PROC &&
			     regs[1].tt == MRBC_TT_ARRAY && argc != m1 );
  if( flag_yield_pattern || flag_sendv_pattern ) {
    mrbc_value argary = regs[1];
    regs[1].tt = MRBC_TT_EMPTY;

    int i;
    int copy_size;
    if( flag_sendv_pattern ) {
      copy_size = mrbc_array_size(&argary);
    } else {
      copy_size = m1;
    }
    for( i = 0; i < copy_size; i++ ) {
      if( mrbc_array_size(&argary) <= i ) break;
      regs[i+1] = argary.array->data[i];
      mrbc_incref( &regs[i+1] );
    }
    //    mrbc_array_delete( &argary );
    argc = i;
  }

  // dictionary parameter if exists.
  mrbc_value dict;
  if( FLAG_DICT_PARAM ) {
    if( (argc - m1) > 0 && regs[argc].tt == MRBC_TT_HASH ) {
      dict = regs[argc];
      regs[argc--].tt = MRBC_TT_EMPTY;
    } else {
      dict = mrbc_hash_new( vm, 0 );
    }
  }

  // rest parameter if exists.
  mrbc_value rest;
  if( FLAG_REST_PARAM ) {
    int rest_size = argc - m1 - o;
    if( rest_size < 0 ) rest_size = 0;
    rest = mrbc_array_new(vm, rest_size);
    if( !rest.array ) return 0;	// ENOMEM raise?

    int rest_reg = m1 + o + 1;
    int i;
    for( i = 0; i < rest_size; i++ ) {
      mrbc_array_push( &rest, &regs[rest_reg] );
      regs[rest_reg++].tt = MRBC_TT_EMPTY;
    }
  }

  // reorder arguments.
  int i;
  if( argc < m1 ) {
    for( i = argc+1; i <= m1; i++ ) {
      regs[i].tt = MRBC_TT_NIL;
    }
  } else {
    i = m1 + 1;
  }
  i += o;
  if( FLAG_REST_PARAM ) {
    regs[i++] = rest;
  }
  if( FLAG_DICT_PARAM ) {
    regs[i++] = dict;
  }

  // proc の位置を求める
  if( proc.tt == MRBC_TT_PROC ) {
    if( flag_sendv_pattern ) {
      // Nothing
    } else {
      if( argc >= i ) i = argc + 1;
    }
    regs[i] = proc;
  }
  vm->callinfo_tail->n_args = i;

  // prepare for get default arguments.
  int jmp_ofs = argc - m1;
  if( jmp_ofs > 0 ) {
    if( jmp_ofs > o ) {
      if( !FLAG_REST_PARAM && regs[0].tt != MRBC_TT_PROC ) {
	mrbc_printf("ArgumentError: wrong number of arguments.\n");
	return 1;	// raise?
      }
      jmp_ofs = o;
    }
    vm->inst += jmp_ofs * 3;	// 3 = bytecode size of OP_JMP
  }

  return 0;
#undef FLAG_REST_PARAM
#undef FLAG_DICT_PARAM
}


//================================================================
/*! OP_RETURN

  return R(a) (normal)

  @param  vm    pointer of VM.
  @param  regs  pointer to regs
  @retval 0  No error.
*/
static inline int op_return( mrbc_vm *vm, mrbc_value *regs )
{
  FETCH_B();

  // return without anything if top level.
  if( vm->callinfo_tail == NULL ) {
    vm->flag_preemption = 1;
    return -1;
  }

  // set return value
  mrbc_decref(&regs[0]);
  regs[0] = regs[a];
  regs[a].tt = MRBC_TT_EMPTY;

<<<<<<< HEAD
  STOP_IF_TOPLEVEL();

  mrbc_pop_callinfo(vm);

=======
>>>>>>> 9daa83c5
  // nregs to release
  int nregs = vm->cur_irep->nregs;

  mrbc_pop_callinfo(vm);

  // clear stacked arguments
  int i;
  for( i = 1; i < nregs; i++ ) {
    mrbc_decref_empty( &regs[i] );
  }

  return 0;
}


//================================================================
/*! OP_RETURN_BLK

  return R(a) (in-block return)

  @param  vm    pointer of VM.
  @param  regs  pointer to regs
  @retval 0  No error.
*/
static inline int op_return_blk( mrbc_vm *vm, mrbc_value *regs )
{
  FETCH_B();

  // check return from ensure.
  if( vm->exc.tt == MRBC_TT_BREAK ) {
    vm->exc.tt = MRBC_TT_NIL;
    goto RETURN_TO_OUT_OF_BLOCK;
  }

  // if in catch handler, jump to ensure.
  // and then return back via OP_RAISEIF.
  const mrbc_irep_catch_handler *handler = catch_handler_find(vm, 0, MRBC_CATCH_FILTER_ENSURE);
  if( handler ) {
    vm->exc.tt = MRBC_TT_BREAK;
    vm->exc.jmpuw = vm->inst - 2;	// 2 is size of OP_RETURN_BRK
    vm->inst = vm->cur_irep->inst + bin_to_uint32(handler->target);
    return 0;
  }


 RETURN_TO_OUT_OF_BLOCK:;
  int nregs = vm->cur_irep->nregs;
  mrbc_value *p_reg;

  if( regs[0].tt == MRBC_TT_PROC ) {
    mrbc_callinfo *callinfo = vm->callinfo_tail;
    mrbc_callinfo *caller_callinfo = regs[0].proc->callinfo_self;

    // trace back to caller
    do {
      mrbc_pop_callinfo(vm);
      callinfo = vm->callinfo_tail;
    } while( callinfo != caller_callinfo );

    // return without anything if top level.
    if( callinfo == NULL ) {
      vm->flag_preemption = 1;
      return -1;
    }

    p_reg = callinfo->cur_regs + callinfo->reg_offset;

  } else {
    p_reg = &regs[0];
  }

  // return without anything if top level.
  if( vm->callinfo_tail == NULL ) {
    vm->flag_preemption = 1;
    return -1;
  }

  // set return value
  mrbc_decref( p_reg );
  *p_reg = regs[a];
  regs[a].tt = MRBC_TT_EMPTY;

  mrbc_pop_callinfo(vm);

  // clear stacked arguments
  while( ++p_reg < &regs[nregs] ) {
    mrbc_decref_empty( p_reg );
  }

  return 0;
}


//================================================================
/*! OP_BREAK

  break R(a)

  @param  vm    pointer of VM.
  @param  regs  pointer to regs
  @retval 0  No error.
*/
static inline int op_break( mrbc_vm *vm, mrbc_value *regs )
{
  FETCH_B();

  assert( regs[0].tt == MRBC_TT_PROC );

  // check return from ensure.
  if( vm->exc.tt == MRBC_TT_BREAK ) {
    vm->exc.tt = MRBC_TT_NIL;
    goto RETURN_TO_OUT_OF_BLOCK;
  }

  // if in catch handler, jump to ensure.
  // and then return back via OP_RAISEIF.
  const mrbc_irep_catch_handler *handler = catch_handler_find(vm, 0, MRBC_CATCH_FILTER_ENSURE);
  if( handler ) {
    vm->exc.tt = MRBC_TT_BREAK;
    vm->exc.jmpuw = vm->inst - 2;	// 2 is size of OP_BREAK
    vm->inst = vm->cur_irep->inst + bin_to_uint32(handler->target);
    return 0;
  }


 RETURN_TO_OUT_OF_BLOCK:;
  int nregs = vm->cur_irep->nregs;
  mrbc_callinfo *callinfo = vm->callinfo_tail;
  mrbc_callinfo *caller_callinfo = regs[0].proc->callinfo;
  mrbc_value *p_reg;

  // trace back to caller
  do {
    p_reg = callinfo->cur_regs + callinfo->reg_offset;
    mrbc_pop_callinfo(vm);
    callinfo = vm->callinfo_tail;
  } while( callinfo != caller_callinfo );

  // set return value
  mrbc_decref( p_reg );
  *p_reg = regs[a];
  regs[a].tt = MRBC_TT_EMPTY;

  // clear stacked arguments
  while( ++p_reg < &regs[nregs] ) {
    mrbc_decref_empty( p_reg );
  }

  return 0;
}


//================================================================
/*! OP_BLKPUSH

  R(a) = block (16=m5:r1:m5:d1:lv4)

  @param  vm    pointer of VM.
  @param  regs  pointer to regs
  @retval 0  No error.
*/
static inline int op_blkpush( mrbc_vm *vm, mrbc_value *regs )
{
  FETCH_BS();

  int m1 = (b >> 11) & 0x3f;
  int r  = (b >> 10) & 0x01;
  int m2 = (b >>  5) & 0x1f;
  int d  = (b >>  4) & 0x01;
  int lv = (b      ) & 0x0f;

  if( m2 ) {
    mrbc_printf("ArgumentError: not support m2 or keyword argument.\n");
    return 1;		// raise?
  }

  int offset = m1 + r + d + 1;
  mrbc_value *blk;

  if( lv == 0 ) {
    // current env
    blk = regs + offset;
  } else {
    // upper env
    assert( regs[0].tt == MRBC_TT_PROC );

    mrbc_callinfo *callinfo = regs[0].proc->callinfo_self;
    blk = callinfo->cur_regs + callinfo->reg_offset + offset;
  }
  if( blk->tt != MRBC_TT_PROC ) {
    mrbc_printf("no block given (yield) (LocalJumpError)\n");
    return 1;	// raise?
  }

  mrbc_incref(blk);
  mrbc_decref(&regs[a]);
  regs[a] = *blk;

  return 0;
}


//================================================================
/*! OP_ADD

  R(a) = R(a)+R(a+1)

  @param  vm    pointer of VM.
  @param  regs  pointer to regs
  @retval 0  No error.
*/
static inline int op_add( mrbc_vm *vm, mrbc_value *regs )
{
  FETCH_B();

  if( regs[a].tt == MRBC_TT_INTEGER ) {
    if( regs[a+1].tt == MRBC_TT_INTEGER ) {     // in case of Integer, Integer
      regs[a].i += regs[a+1].i;
      return 0;
    }
#if MRBC_USE_FLOAT
    if( regs[a+1].tt == MRBC_TT_FLOAT ) {      // in case of Integer, Float
      regs[a].tt = MRBC_TT_FLOAT;
      regs[a].d = regs[a].i + regs[a+1].d;
      return 0;
    }
  }
  if( regs[a].tt == MRBC_TT_FLOAT ) {
    if( regs[a+1].tt == MRBC_TT_INTEGER ) {     // in case of Float, Integer
      regs[a].d += regs[a+1].i;
      return 0;
    }
    if( regs[a+1].tt == MRBC_TT_FLOAT ) {      // in case of Float, Float
      regs[a].d += regs[a+1].d;
      return 0;
    }
#endif
  }

  // other case
  send_by_name(vm, MRBC_SYM(PLUS), regs, a, 1, 0);

  return 0;
}


//================================================================
/*! OP_ADDI

  R(a) = R(a)+mrb_int(b)

  @param  vm    pointer of VM.
  @param  regs  pointer to regs
  @retval 0  No error.
*/
static inline int op_addi( mrbc_vm *vm, mrbc_value *regs )
{
  FETCH_BB();

  if( regs[a].tt == MRBC_TT_INTEGER ) {
    regs[a].i += b;
    return 0;
  }

#if MRBC_USE_FLOAT
  if( regs[a].tt == MRBC_TT_FLOAT ) {
    regs[a].d += b;
    return 0;
  }
#endif

  not_supported();

  return 0;
}


//================================================================
/*! OP_SUB

  R(a) = R(a)-R(a+1)

  @param  vm    pointer of VM.
  @param  regs  pointer to regs
  @retval 0  No error.
*/
static inline int op_sub( mrbc_vm *vm, mrbc_value *regs )
{
  FETCH_B();

  if( regs[a].tt == MRBC_TT_INTEGER ) {
    if( regs[a+1].tt == MRBC_TT_INTEGER ) {     // in case of Integer, Integer
      regs[a].i -= regs[a+1].i;
      return 0;
    }
#if MRBC_USE_FLOAT
    if( regs[a+1].tt == MRBC_TT_FLOAT ) {      // in case of Integer, Float
      regs[a].tt = MRBC_TT_FLOAT;
      regs[a].d = regs[a].i - regs[a+1].d;
      return 0;
    }
  }
  if( regs[a].tt == MRBC_TT_FLOAT ) {
    if( regs[a+1].tt == MRBC_TT_INTEGER ) {     // in case of Float, Integer
      regs[a].d -= regs[a+1].i;
      return 0;
    }
    if( regs[a+1].tt == MRBC_TT_FLOAT ) {      // in case of Float, Float
      regs[a].d -= regs[a+1].d;
      return 0;
    }
#endif
  }

  // other case
  send_by_name(vm, MRBC_SYM(MINUS), regs, a, 1, 0);

  return 0;
}


//================================================================
/*! OP_SUBI

  R(a) = R(a)-mrb_int(b)

  @param  vm    pointer of VM.
  @param  regs  pointer to regs
  @retval 0  No error.
*/
static inline int op_subi( mrbc_vm *vm, mrbc_value *regs )
{
  FETCH_BB();

  if( regs[a].tt == MRBC_TT_INTEGER ) {
    regs[a].i -= b;
    return 0;
  }

#if MRBC_USE_FLOAT
  if( regs[a].tt == MRBC_TT_FLOAT ) {
    regs[a].d -= b;
    return 0;
  }
#endif

  not_supported();

  return 0;
}


//================================================================
/*! OP_MUL

  R(a) = R(a)*R(a+1)

  @param  vm    pointer of VM.
  @param  regs  pointer to regs
  @retval 0  No error.
*/
static inline int op_mul( mrbc_vm *vm, mrbc_value *regs )
{
  FETCH_B();

  if( regs[a].tt == MRBC_TT_INTEGER ) {
    if( regs[a+1].tt == MRBC_TT_INTEGER ) {     // in case of Integer, Integer
      regs[a].i *= regs[a+1].i;
      return 0;
    }
#if MRBC_USE_FLOAT
    if( regs[a+1].tt == MRBC_TT_FLOAT ) {      // in case of Integer, Float
      regs[a].tt = MRBC_TT_FLOAT;
      regs[a].d = regs[a].i * regs[a+1].d;
      return 0;
    }
  }
  if( regs[a].tt == MRBC_TT_FLOAT ) {
    if( regs[a+1].tt == MRBC_TT_INTEGER ) {     // in case of Float, Integer
      regs[a].d *= regs[a+1].i;
      return 0;
    }
    if( regs[a+1].tt == MRBC_TT_FLOAT ) {      // in case of Float, Float
      regs[a].d *= regs[a+1].d;
      return 0;
    }
#endif
  }

  // other case
  send_by_name(vm, MRBC_SYM(MUL), regs, a, 1, 0);

  return 0;
}


//================================================================
/*! OP_DIV

  R(a) = R(a)/R(a+1)

  @param  vm    pointer of VM.
  @param  regs  pointer to regs
  @retval 0  No error.
*/
static inline int op_div( mrbc_vm *vm, mrbc_value *regs )
{
  FETCH_B();

  if( regs[a].tt == MRBC_TT_INTEGER ) {
    if( regs[a+1].tt == MRBC_TT_INTEGER ) {     // in case of Integer, Integer
      regs[a].i /= regs[a+1].i;
      return 0;
    }
#if MRBC_USE_FLOAT
    if( regs[a+1].tt == MRBC_TT_FLOAT ) {      // in case of Integer, Float
      regs[a].tt = MRBC_TT_FLOAT;
      regs[a].d = regs[a].i / regs[a+1].d;
      return 0;
    }
  }
  if( regs[a].tt == MRBC_TT_FLOAT ) {
    if( regs[a+1].tt == MRBC_TT_INTEGER ) {     // in case of Float, Integer
      regs[a].d /= regs[a+1].i;
      return 0;
    }
    if( regs[a+1].tt == MRBC_TT_FLOAT ) {      // in case of Float, Float
      regs[a].d /= regs[a+1].d;
      return 0;
    }
#endif
  }

  // other case
  send_by_name(vm, MRBC_SYM(DIV), regs, a, 1, 0);

  return 0;
}


//================================================================
/*! OP_EQ

  R(a) = R(a)==R(a+1)

  @param  vm    pointer of VM.
  @param  regs  pointer to regs
  @retval 0  No error.
*/
static inline int op_eq( mrbc_vm *vm, mrbc_value *regs )
{
  FETCH_B();

  // TODO: case OBJECT == OBJECT is not supported.
  int result = mrbc_compare(&regs[a], &regs[a+1]);

  mrbc_decref(&regs[a]);
  regs[a].tt = result ? MRBC_TT_FALSE : MRBC_TT_TRUE;

  return 0;
}


//================================================================
/*! OP_LT

  R(a) = R(a)<R(a+1)

  @param  vm    pointer of VM.
  @param  regs  pointer to regs
  @retval 0  No error.
*/
static inline int op_lt( mrbc_vm *vm, mrbc_value *regs )
{
  FETCH_B();

  // TODO: case OBJECT < OBJECT is not supported.
  int result = mrbc_compare(&regs[a], &regs[a+1]);

  mrbc_decref(&regs[a]);
  regs[a].tt = result < 0 ? MRBC_TT_TRUE : MRBC_TT_FALSE;

  return 0;
}


//================================================================
/*! OP_LE

  R(a) = R(a)<=R(a+1)

  @param  vm    pointer of VM.
  @param  regs  pointer to regs
  @retval 0  No error.
*/
static inline int op_le( mrbc_vm *vm, mrbc_value *regs )
{
  FETCH_B();

  // TODO: case OBJECT <= OBJECT is not supported.
  int result = mrbc_compare(&regs[a], &regs[a+1]);

  mrbc_decref(&regs[a]);
  regs[a].tt = result <= 0 ? MRBC_TT_TRUE : MRBC_TT_FALSE;

  return 0;
}


//================================================================
/*! OP_GT

  R(a) = R(a)>R(a+1)

  @param  vm    pointer of VM.
  @param  regs  pointer to regs
  @retval 0  No error.
*/
static inline int op_gt( mrbc_vm *vm, mrbc_value *regs )
{
  FETCH_B();

  // TODO: case OBJECT > OBJECT is not supported.
  int result = mrbc_compare(&regs[a], &regs[a+1]);

  mrbc_decref(&regs[a]);
  regs[a].tt = result > 0 ? MRBC_TT_TRUE : MRBC_TT_FALSE;

  return 0;
}


//================================================================
/*! OP_GE

  R(a) = R(a)>=R(a+1)

  @param  vm    pointer of VM.
  @param  regs  pointer to regs
  @retval 0  No error.
*/
static inline int op_ge( mrbc_vm *vm, mrbc_value *regs )
{
  FETCH_B();

  // TODO: case OBJECT >= OBJECT is not supported.
  int result = mrbc_compare(&regs[a], &regs[a+1]);

  mrbc_decref(&regs[a]);
  regs[a].tt = result >= 0 ? MRBC_TT_TRUE : MRBC_TT_FALSE;

  return 0;
}


//================================================================
/*! OP_ARRAY

  R(a) = ary_new(R(a),R(a+1)..R(a+b))

  @param  vm    pointer of VM.
  @param  regs  pointer to regs
  @retval 0  No error.
*/
static inline int op_array( mrbc_vm *vm, mrbc_value *regs )
{
  FETCH_BB();

  mrbc_value value = mrbc_array_new(vm, b);
  if( value.array == NULL ) return -1;  // ENOMEM

  memcpy( value.array->data, &regs[a], sizeof(mrbc_value) * b );
  memset( &regs[a], 0, sizeof(mrbc_value) * b );
  value.array->n_stored = b;

  mrbc_decref(&regs[a]);
  regs[a] = value;

  return 0;
}


//================================================================
/*! OP_ARRAY2

  R(a) = ary_new(R(b),R(b+1)..R(b+c))

  @param  vm    pointer of VM.
  @param  regs  pointer to regs
  @retval 0  No error.
*/
static inline int op_array2( mrbc_vm *vm, mrbc_value *regs )
{
  FETCH_BBB();

  mrbc_value value = mrbc_array_new(vm, c);
  if( value.array == NULL ) return -1;  // ENOMEM

  int i;
  for( i=0 ; i<c ; i++ ) {
    mrbc_incref( &regs[b+i] );
    value.array->data[i] = regs[b+i];
  }
  value.array->n_stored = c;

  mrbc_decref(&regs[a]);
  regs[a] = value;

  return 0;
}


//================================================================
/*! OP_ARYCAT

  ary_cat(R(a),R(a+1))

  @param  vm    pointer of VM.
  @param  regs  pointer to regs
  @retval 0  No error.
*/
static inline int op_arycat( mrbc_vm *vm, mrbc_value *regs )
{
  FETCH_B();

  if( regs[a].tt == MRBC_TT_NIL ) {
    // arycat(nil, [...]) #=> [...]
    assert( regs[a+1].tt == MRBC_TT_ARRAY );
    regs[a] = regs[a+1];
    regs[a+1].tt = MRBC_TT_NIL;

    return 0;
  }

  assert( regs[a  ].tt == MRBC_TT_ARRAY );
  assert( regs[a+1].tt == MRBC_TT_ARRAY );

  int size_1 = regs[a  ].array->n_stored;
  int size_2 = regs[a+1].array->n_stored;
  int new_size = size_1 + regs[a+1].array->n_stored;

  // need resize?
  if( regs[a].array->data_size < new_size ) {
    mrbc_array_resize(&regs[a], new_size);
  }

  int i;
  for( i = 0; i < size_2; i++ ) {
    mrbc_incref( &regs[a+1].array->data[i] );
    regs[a].array->data[size_1+i] = regs[a+1].array->data[i];
  }
  regs[a].array->n_stored = new_size;

  return 0;
}


//================================================================
/*! OP_ARYDUP

  R(a) = ary_dup(R(a))

  @param  vm    pointer of VM.
  @param  regs  pointer to regs
  @retval 0  No error.
*/
static inline int op_arydup( mrbc_vm *vm, mrbc_value *regs )
{
  FETCH_B();

  mrbc_value ret = mrbc_array_dup( vm, &regs[a] );
  mrbc_decref(&regs[a]);
  regs[a] = ret;

  return 0;
}


//================================================================
/*! OP_AREF

  R(a) = R(b)[c]

  @param  vm    pointer of VM.
  @param  regs  pointer to regs
  @retval 0  No error.
*/
static inline int op_aref( mrbc_vm *vm, mrbc_value *regs )
{
  FETCH_BBB();

  mrbc_value *src = &regs[b];
  mrbc_value *dst = &regs[a];

  mrbc_decref( dst );

  if( src->tt == MRBC_TT_ARRAY ) {
    // src is Array
    *dst = mrbc_array_get(src, c);
    mrbc_incref(dst);
  } else {
    // src is not Array
    if( c == 0 ) {
      mrbc_incref(src);
      *dst = *src;
    } else {
      dst->tt = MRBC_TT_NIL;
    }
  }

  return 0;
}


//================================================================
/*! OP_ASET

  R(a)[c] = R(b)

  @param  vm    pointer of VM.
  @param  regs  pointer to regs
  @retval 0  No error.
*/
static inline int op_aset( mrbc_vm *vm, mrbc_value *regs )
{
  FETCH_BBB();

  mrbc_array_set(&regs[a], c, &regs[b]);

  return 0;
}


//================================================================
/*! OP_APOST

  *R(a),R(a+1)..R(a+c) = R(a)[b..]

  @param  vm    pointer of VM.
  @param  regs  pointer to regs
  @retval 0  No error.
*/
static inline int op_apost( mrbc_vm *vm, mrbc_value *regs )
{
  FETCH_BBB();

  mrbc_value src = regs[a];
  if( src.tt != MRBC_TT_ARRAY ) {
    src = mrbc_array_new(vm, 1);
    src.array->data[0] = regs[a];
    src.array->n_stored = 1;
  }

  int pre  = b;
  int post = c;
  int len = src.array->n_stored;

  if( len > pre + post ) {
    int ary_size = len-pre-post;
    regs[a] = mrbc_array_new(vm, ary_size);
    // copy elements
    int i;
    for( i = 0; i < ary_size; i++ ) {
      regs[a].array->data[i] = src.array->data[pre+i];
      mrbc_incref( &regs[a].array->data[i] );
    }
    regs[a].array->n_stored = ary_size;
  } else {
    // empty
    regs[a] = mrbc_array_new(vm, 0);
  }

  return 0;
}


//================================================================
/*! OP_INTERN

  R(a) = intern(R(a))

  @param  vm    pointer of VM.
  @param  regs  pointer to regs
  @retval 0  No error.
*/
static inline int op_intern( mrbc_vm *vm, mrbc_value *regs )
{
  FETCH_B();

  assert( regs[a].tt == MRBC_TT_STRING );

  mrbc_value sym_id = mrbc_symbol_new(vm, (const char*)regs[a].string->data);

  mrbc_decref( &regs[a] );
  regs[a] = sym_id;

  return 0;
}


//================================================================
/*! OP_STRING

  R(a) = str_dup(Lit(b))

  @param  vm    pointer of VM.
  @param  regs  pointer to regs
  @retval 0  No error.
*/
static inline int op_string( mrbc_vm *vm, mrbc_value *regs )
{
  FETCH_BB();

  mrbc_decref(&regs[a]);
  regs[a] = mrbc_irep_pool_value(vm, b);

  return 0;
}


//================================================================
/*! OP_STRING16

  R(a) = str_dup(Lit(b))

  @param  vm    pointer of VM.
  @param  regs  pointer to regs
  @retval 0  No error.
*/
static inline int op_string16( mrbc_vm *vm, mrbc_value *regs )
{
  FETCH_BS();

  mrbc_decref(&regs[a]);
  regs[a] = mrbc_irep_pool_value(vm, b);

  return 0;
}


//================================================================
/*! OP_STRCAT

  str_cat(R(a),R(a+1))

  @param  vm    pointer of VM.
  @param  regs  pointer to regs
  @retval 0  No error.
*/
static inline int op_strcat( mrbc_vm *vm, mrbc_value *regs )
{
  FETCH_B();

#if MRBC_USE_STRING
  // call "to_s"
  mrbc_method method;
  if( mrbc_find_method( &method, find_class_by_object(&regs[a+1]),
			MRBC_SYM(to_s)) == 0 ) return 0;
  if( !method.c_func ) return 0;	// TODO: Not support?

  method.func( vm, regs + a + 1, 0 );
  mrbc_string_append( &regs[a], &regs[a+1] );
  mrbc_decref_empty( &regs[a+1] );

#else
  not_supported();
#endif

  return 0;
}


//================================================================
/*! OP_HASH

  R(a) = hash_new(R(a),R(a+1)..R(a+b*2-1))

  @param  vm    pointer of VM.
  @param  regs  pointer to regs
  @retval 0  No error.
*/
static inline int op_hash( mrbc_vm *vm, mrbc_value *regs )
{
  FETCH_BB();

  mrbc_value value = mrbc_hash_new(vm, b);
  if( value.hash == NULL ) return -1;   // ENOMEM

  b *= 2;
  memcpy( value.hash->data, &regs[a], sizeof(mrbc_value) * b );
  memset( &regs[a], 0, sizeof(mrbc_value) * b );
  value.hash->n_stored = b;

  mrbc_decref(&regs[a]);
  regs[a] = value;

  return 0;
}


//================================================================
/*! OP_BLOCK, OP_METHOD

  R(a) = lambda(SEQ[b],L_METHOD)

  @param  vm    pointer of VM.
  @param  regs  pointer to regs
  @retval 0  No error.
*/
static inline int op_method( mrbc_vm *vm, mrbc_value *regs )
{
  FETCH_BB();

  mrbc_value val = mrbc_proc_new(vm, mrbc_irep_child_irep(vm->cur_irep, b));
  if( !val.proc ) return -1;	// ENOMEM

  mrbc_decref(&regs[a]);
  regs[a] = val;

  return 0;
}


//================================================================
/*! OP_METHOD16

  R(a) = lambda(SEQ[b],L_METHOD)

  @param  vm    pointer of VM.
  @param  regs  pointer to regs
  @retval 0  No error.
*/
static inline int op_method16( mrbc_vm *vm, mrbc_value *regs )
{
  FETCH_BS();

  mrbc_value val = mrbc_proc_new(vm, mrbc_irep_child_irep(vm->cur_irep, b));
  if( !val.proc ) return -1;	// ENOMEM

  mrbc_decref(&regs[a]);
  regs[a] = val;

  return 0;
}


//================================================================
/*! OP_RANGE_INC, OP_RANGE_EXC

  R(a) = range_new(R(a),R(a+1),FALSE)
  R(a) = range_new(R(a),R(a+1),TRUE)

  @param  vm    pointer of VM.
  @param  regs  pointer to regs
  @retval 0  No error.
*/
static inline int op_range( mrbc_vm *vm, mrbc_value *regs )
{
  FETCH_B();

  mrbc_value value = mrbc_range_new(vm, &regs[a], &regs[a+1],
				    (vm->inst[-2] == OP_RANGE_EXC));
  regs[a] = value;
  regs[a+1].tt = MRBC_TT_EMPTY;

  return 0;
}


//================================================================
/*! OP_CLASS

  R(a) = newclass(R(a),Syms(b),R(a+1))

  @param  vm    pointer of VM.
  @param  regs  pointer to regs
  @retval 0  No error.
*/
static inline int op_class( mrbc_vm *vm, mrbc_value *regs )
{
  FETCH_BB();

  const char *class_name = mrbc_irep_symbol_cstr(vm->cur_irep, b);
  mrbc_class *super = (regs[a+1].tt == MRBC_TT_CLASS) ? regs[a+1].cls : 0;
  mrbc_class *cls = mrbc_define_class(vm, class_name, super);
  if( !cls ) return -1;		// ENOMEM

  // (note)
  //  regs[a] was set to NIL by compiler. So, no need to release regs[a].
  regs[a].tt = MRBC_TT_CLASS;
  regs[a].cls = cls;

  return 0;
}


//================================================================
/*! OP_EXEC

  R(a) = blockexec(R(a),SEQ[b])

  @param  vm    pointer of VM.
  @param  regs  pointer to regs
  @retval 0  No error.
*/
static inline int op_exec( mrbc_vm *vm, mrbc_value *regs )
{
  FETCH_BB();
  assert( regs[a].tt == MRBC_TT_CLASS );

  // prepare callinfo
  mrbc_push_callinfo(vm, 0, 0, 0);

  // target irep
  vm->cur_irep = mrbc_irep_child_irep(vm->cur_irep, b);
  vm->inst = vm->cur_irep->inst;

  // new regs and class
  vm->cur_regs += a;
  vm->target_class = regs[a].cls;

  return 0;
}


//================================================================
/*! OP_EXEC16

  R(a) = blockexec(R(a),SEQ[b])

  @param  vm    pointer of VM.
  @param  regs  pointer to regs
  @retval 0  No error.
*/
static inline int op_exec16( mrbc_vm *vm, mrbc_value *regs )
{
  FETCH_BS();
  assert( regs[a].tt == MRBC_TT_CLASS );

  // prepare callinfo
  mrbc_push_callinfo(vm, 0, 0, 0);

  // target irep
  vm->cur_irep = mrbc_irep_child_irep(vm->cur_irep, b);
  vm->inst = vm->cur_irep->inst;

  // new regs and class
  vm->cur_regs += a;
  vm->target_class = regs[a].cls;

  return 0;
}


//================================================================
/*! OP_DEF

  R(a).newmethod(Syms(b),R(a+1))

  @param  vm    pointer of VM.
  @param  regs  pointer to regs
  @retval 0  No error.
*/
static inline int op_def( mrbc_vm *vm, mrbc_value *regs )
{
  FETCH_BB();

  assert( regs[a].tt == MRBC_TT_CLASS );
  assert( regs[a+1].tt == MRBC_TT_PROC );

  mrbc_class *cls = regs[a].cls;
  mrbc_sym sym_id = mrbc_irep_symbol_id(vm->cur_irep, b);
  mrbc_proc *proc = regs[a+1].proc;
  mrbc_method *method;

  if( vm->vm_id == 0 ) {
    method = mrbc_raw_alloc_no_free( sizeof(mrbc_method) );
  } else {
    method = mrbc_raw_alloc( sizeof(mrbc_method) );
  }
  if( !method ) return -1; // ENOMEM

  method->type = (vm->vm_id == 0) ? 'm' : 'M';
  method->c_func = 0;
  method->sym_id = sym_id;
  method->irep = proc->irep;
  method->next = cls->method_link;
  cls->method_link = method;

  // checking same method
  for( ;method->next != NULL; method = method->next ) {
    if( method->next->sym_id == sym_id ) {
      // Found it. Unchain it in linked list and remove.
      mrbc_method *del_method = method->next;

      method->next = del_method->next;
      if( del_method->type == 'M' ) mrbc_raw_free( del_method );

      break;
    }
  }

  return 0;
}


//================================================================
/*! OP_ALIAS

  alias_method(target_class,Syms(a),Syms(b))

  @param  vm    pointer of VM.
  @param  regs  pointer to regs
  @retval 0  No error.
*/
static inline int op_alias( mrbc_vm *vm, mrbc_value *regs )
{
  FETCH_BB();

  mrbc_sym sym_id_new = mrbc_irep_symbol_id(vm->cur_irep, a);
  mrbc_sym sym_id_org = mrbc_irep_symbol_id(vm->cur_irep, b);
  mrbc_class *cls = vm->target_class;
  mrbc_method *method = mrbc_raw_alloc( sizeof(mrbc_method) );
  if( !method ) return 0;	// ENOMEM

  if( mrbc_find_method( method, cls, sym_id_org ) == 0 ) {
    mrbc_printf("NameError: undefined method '%s'\n",
		symid_to_str(sym_id_org));
    mrbc_raw_free( method );
    return 0;
  }

  method->type = 'M';
  method->sym_id = sym_id_new;
  method->next = cls->method_link;
  cls->method_link = method;

  // checking same method
  //  see OP_DEF function. same it.
  for( ;method->next != NULL; method = method->next ) {
    if( method->next->sym_id == sym_id_new ) {
      mrbc_method *del_method = method->next;
      method->next = del_method->next;
      if( del_method->type == 'M' ) mrbc_raw_free( del_method );
      break;
    }
  }

  return 0;
}


//================================================================
/*! OP_SCLASS

  R(a) = R(a).singleton_class

  @param  vm    pointer of VM.
  @param  regs  pointer to regs
  @retval 0  No error.
*/
static inline int op_sclass( mrbc_vm *vm, mrbc_value *regs )
{
  // currently, not supported
  FETCH_B();
  return 0;
}


//================================================================
/*! OP_TCLASS

  R(a) = target_class

  @param  vm    pointer of VM.
  @param  regs  pointer to regs
  @retval 0  No error.
*/
static inline int op_tclass( mrbc_vm *vm, mrbc_value *regs )
{
  FETCH_B();

  mrbc_decref(&regs[a]);
  regs[a].tt = MRBC_TT_CLASS;
  regs[a].cls = vm->target_class;

  return 0;
}


//================================================================
/*! OP_STOP

  stop VM

  @param  vm    pointer of VM.
  @param  regs  pointer to regs
  @retval -1  No error and exit from vm.
*/
static inline int op_stop( mrbc_vm *vm, mrbc_value *regs )
{
  FETCH_Z();

  vm->flag_preemption = 1;

  return -1;
}


//================================================================
/*! OP_ABORT

  stop VM

  @param  vm    pointer of VM.
  @param  regs  pointer to regs
  @retval -1  No error and exit from vm.
*/
static inline int op_abort( mrbc_vm *vm, mrbc_value *regs )
{
  FETCH_Z();

  vm->flag_preemption = 1;

  return -1;
}


//================================================================
/*! Dummy function for unsupported opcode Z
*/
static inline int op_dummy_Z( mrbc_vm *vm, mrbc_value *regs )
{
  uint8_t op = *(vm->inst - 1);
  FETCH_Z();

  mrbc_printf("# Skip OP 0x%02x\n", op);
  return 0;
}


//================================================================
/*! Dummy function for unsupported opcode B
*/
static inline int op_dummy_B( mrbc_vm *vm, mrbc_value *regs )
{
  uint8_t op = *(vm->inst - 1);
  FETCH_B();

  mrbc_printf("# Skip OP 0x%02x\n", op);
  return 0;
}


//================================================================
/*! Dummy function for unsupported opcode BB
*/
static inline int op_dummy_BB( mrbc_vm *vm, mrbc_value *regs )
{
  uint8_t op = *(vm->inst - 1);
  FETCH_BB();

  mrbc_printf("# Skip OP 0x%02x\n", op);
  return 0;
}


//================================================================
/*! Dummy function for unsupported opcode BBB
*/
static inline int op_dummy_BBB( mrbc_vm *vm, mrbc_value *regs )
{
  uint8_t op = *(vm->inst - 1);
  FETCH_BBB();

  mrbc_printf("# Skip OP 0x%02x\n", op);
  return 0;
}


//================================================================
/*! Open the VM.

  @param vm_arg	Pointer to mrbc_vm or NULL.
  @return	Pointer to mrbc_vm.
  @retval NULL	error.
*/
mrbc_vm *mrbc_vm_open( struct VM *vm_arg )
{
  mrbc_vm *vm = vm_arg;

  if( vm == NULL ) {
    // allocate memory.
    vm = mrbc_raw_alloc( sizeof(mrbc_vm) );
    if( vm == NULL ) return NULL;
  }

  // allocate vm id.
  int vm_id;
  for( vm_id = 0; vm_id < MAX_VM_COUNT; vm_id++ ) {
    int idx = vm_id >> 4;
    int bit = 1 << (vm_id & 0x0f);
    if( (free_vm_bitmap[idx] & bit) == 0 ) {
      free_vm_bitmap[idx] |= bit;		// found
      break;
    }
  }

  if( vm_id == MAX_VM_COUNT ) {
    if( vm_arg == NULL ) mrbc_raw_free(vm);
    return NULL;
  }
  vm_id++;

  // initialize attributes.
  memset(vm, 0, sizeof(mrbc_vm));	// caution: assume NULL is zero.
#if defined(MRBC_DEBUG)
  memcpy(vm->type, "VM", 2);
#endif
  if( vm_arg == NULL ) vm->flag_need_memfree = 1;
  vm->vm_id = vm_id;

  return vm;
}


//================================================================
/*! Close the VM.

  @param  vm  Pointer to VM
*/
void mrbc_vm_close( struct VM *vm )
{
  // free vm id.
  int idx = (vm->vm_id-1) >> 4;
  int bit = 1 << ((vm->vm_id-1) & 0x0f);
  free_vm_bitmap[idx] &= ~bit;

  // free irep and vm
  if( vm->top_irep ) mrbc_irep_free( vm->top_irep );
  if( vm->flag_need_memfree ) mrbc_raw_free(vm);
}


//================================================================
/*! VM initializer.

  @param  vm  Pointer to VM
*/
void mrbc_vm_begin( struct VM *vm )
{
  vm->cur_irep = vm->top_irep;
  vm->inst = vm->cur_irep->inst;

  // set self to reg[0], others nil
  vm->regs[0] = mrbc_instance_new(vm, mrbc_class_object, 0);
  if( vm->regs[0].instance == NULL ) return;	// ENOMEM
  int i;
  for( i = 1; i < MAX_REGS_SIZE; i++ ) {
    vm->regs[i] = mrbc_nil_value();
  }

  vm->cur_regs = vm->regs;
  vm->callinfo_tail = NULL;
  vm->target_class = mrbc_class_object;

  vm->exc = mrbc_nil_value();
  vm->exc_message = mrbc_nil_value();

  vm->error_code = 0;
  vm->flag_preemption = 0;
}


//================================================================
/*! VM finalizer.

  @param  vm  Pointer to VM
*/
void mrbc_vm_end( struct VM *vm )
{
  int n_used = 0;
  int i;
  for( i = 0; i < MAX_REGS_SIZE; i++ ) {
    //mrbc_printf("vm->regs[%d].tt = %d\n", i, mrbc_type(vm->regs[i]));
    if( mrbc_type(vm->regs[i]) != MRBC_TT_NIL ) n_used = i;
    mrbc_decref_empty(&vm->regs[i]);
  }
#if defined(MRBC_DEBUG_REGS)
  mrbc_printf("Finally number of registers used was %d in VM %d.\n",
	      n_used, vm->vm_id );
#endif

#if defined(MRBC_ALLOC_VMID)
  mrbc_global_clear_vm_id();
  mrbc_free_all(vm);
#endif
}




//================================================================
/*! Fetch a bytecode and execute

  @param  vm    A pointer of VM.
  @retval 0  No error.
*/
int mrbc_vm_run( struct VM *vm )
{
  int ret = 0;

  do {
    // regs
    mrbc_value *regs = vm->cur_regs;

    // Dispatch
    uint8_t op = *vm->inst++;

    // mrbc_printf("%03d: OP=%02x\n", (vm->inst-1) - vm->cur_irep->code, op);

    switch( op ) {
    case OP_NOP:        ret = op_nop       (vm, regs); break;
    case OP_MOVE:       ret = op_move      (vm, regs); break;
    case OP_LOADL:      ret = op_loadl     (vm, regs); break;
    case OP_LOADL16:    ret = op_loadl16   (vm, regs); break;
    case OP_LOADI:      ret = op_loadi     (vm, regs); break;
    case OP_LOADINEG:   ret = op_loadineg  (vm, regs); break;
    case OP_LOADI__1:   // fall through
    case OP_LOADI_0:    // fall through
    case OP_LOADI_1:    // fall through
    case OP_LOADI_2:    // fall through
    case OP_LOADI_3:    // fall through
    case OP_LOADI_4:    // fall through
    case OP_LOADI_5:    // fall through
    case OP_LOADI_6:    // fall through
    case OP_LOADI_7:    ret = op_loadi_n   (vm, regs); break;
    case OP_LOADI16:    ret = op_loadi16   (vm, regs); break;
    case OP_LOADI32:    ret = op_loadi32   (vm, regs); break;
    case OP_LOADSYM:    ret = op_loadsym   (vm, regs); break;
    case OP_LOADSYM16:  ret = op_loadsym16 (vm, regs); break;
    case OP_LOADNIL:    ret = op_loadnil   (vm, regs); break;
    case OP_LOADSELF:   ret = op_loadself  (vm, regs); break;
    case OP_LOADT:      ret = op_loadt     (vm, regs); break;
    case OP_LOADF:      ret = op_loadf     (vm, regs); break;
    case OP_GETGV:      ret = op_getgv     (vm, regs); break;
    case OP_SETGV:      ret = op_setgv     (vm, regs); break;
    case OP_GETSV:      ret = op_dummy_BB  (vm, regs); break;
    case OP_SETSV:      ret = op_dummy_BB  (vm, regs); break;
    case OP_GETIV:      ret = op_getiv     (vm, regs); break;
    case OP_SETIV:      ret = op_setiv     (vm, regs); break;
    case OP_GETCV:      ret = op_dummy_BB  (vm, regs); break;
    case OP_SETCV:      ret = op_dummy_BB  (vm, regs); break;
    case OP_GETCONST:   ret = op_getconst  (vm, regs); break;
    case OP_SETCONST:   ret = op_setconst  (vm, regs); break;
    case OP_GETMCNST:   ret = op_getmcnst  (vm, regs); break;
    case OP_SETMCNST:   ret = op_dummy_BB  (vm, regs); break;
    case OP_GETUPVAR:   ret = op_getupvar  (vm, regs); break;
    case OP_SETUPVAR:   ret = op_setupvar  (vm, regs); break;
    case OP_JMP:        ret = op_jmp       (vm, regs); break;
    case OP_JMPIF:      ret = op_jmpif     (vm, regs); break;
    case OP_JMPNOT:     ret = op_jmpnot    (vm, regs); break;
    case OP_JMPNIL:     ret = op_jmpnil    (vm, regs); break;
    case OP_JMPUW:      ret = op_jmpuw     (vm, regs); break;
    case OP_EXCEPT:     ret = op_except    (vm, regs); break;
    case OP_RESCUE:     ret = op_rescue    (vm, regs); break;
    case OP_RAISEIF:    ret = op_raiseif   (vm, regs); break;
    case OP_SENDV:      ret = op_sendv     (vm, regs); break;
    case OP_SENDVB:     ret = op_sendvb    (vm, regs); break;
    case OP_SEND:       ret = op_send      (vm, regs); break;
    case OP_SENDB:      ret = op_sendb     (vm, regs); break;
  //case OP_SENDVK:     ret = op_sendvk    (vm, regs); break;
    case OP_CALL:       ret = op_dummy_Z   (vm, regs); break;
    case OP_SUPER:      ret = op_super     (vm, regs); break;
    case OP_ARGARY:     ret = op_argary    (vm, regs); break;
    case OP_ENTER:      ret = op_enter     (vm, regs); break;
    case OP_KEY_P:      ret = op_dummy_BB  (vm, regs); break;
    case OP_KEYEND:     ret = op_dummy_Z   (vm, regs); break;
    case OP_KARG:       ret = op_dummy_BB  (vm, regs); break;
    case OP_RETURN:     ret = op_return    (vm, regs); break;
    case OP_RETURN_BLK: ret = op_return_blk(vm, regs); break;
    case OP_BREAK:      ret = op_break     (vm, regs); break;
    case OP_BLKPUSH:    ret = op_blkpush   (vm, regs); break;
    case OP_ADD:        ret = op_add       (vm, regs); break;
    case OP_ADDI:       ret = op_addi      (vm, regs); break;
    case OP_SUB:        ret = op_sub       (vm, regs); break;
    case OP_SUBI:       ret = op_subi      (vm, regs); break;
    case OP_MUL:        ret = op_mul       (vm, regs); break;
    case OP_DIV:        ret = op_div       (vm, regs); break;
    case OP_EQ:         ret = op_eq        (vm, regs); break;
    case OP_LT:         ret = op_lt        (vm, regs); break;
    case OP_LE:         ret = op_le        (vm, regs); break;
    case OP_GT:         ret = op_gt        (vm, regs); break;
    case OP_GE:         ret = op_ge        (vm, regs); break;
    case OP_ARRAY:      ret = op_array     (vm, regs); break;
    case OP_ARRAY2:     ret = op_array2    (vm, regs); break;
    case OP_ARYCAT:     ret = op_arycat    (vm, regs); break;
    case OP_ARYPUSH:    ret = op_dummy_B   (vm, regs); break;
    case OP_ARYDUP:     ret = op_arydup    (vm, regs); break;
    case OP_AREF:       ret = op_aref      (vm, regs); break;
    case OP_ASET:       ret = op_aset      (vm, regs); break;
    case OP_APOST:      ret = op_apost     (vm, regs); break;
    case OP_INTERN:     ret = op_intern    (vm, regs); break;
    case OP_STRING:     ret = op_string    (vm, regs); break;
    case OP_STRING16:   ret = op_string16  (vm, regs); break;
    case OP_STRCAT:     ret = op_strcat    (vm, regs); break;
    case OP_HASH:       ret = op_hash      (vm, regs); break;
    case OP_HASHADD:    ret = op_dummy_BB  (vm, regs); break;
    case OP_HASHCAT:    ret = op_dummy_B   (vm, regs); break;
    case OP_LAMBDA:     ret = op_dummy_BB  (vm, regs); break;
    case OP_BLOCK:      // fall through
    case OP_METHOD:     ret = op_method    (vm, regs); break;
    case OP_BLOCK16:    // fall through, order of OP_METHOD and OP_BLOCK16 is changed.
    case OP_METHOD16:   ret = op_method16  (vm, regs); break;
    case OP_RANGE_INC:  // fall through
    case OP_RANGE_EXC:  ret = op_range     (vm, regs); break;
    case OP_OCLASS:     ret = op_dummy_B   (vm, regs); break;
    case OP_CLASS:      ret = op_class     (vm, regs); break;
    case OP_MODULE:     ret = op_dummy_BB  (vm, regs); break;
    case OP_EXEC:       ret = op_exec      (vm, regs); break;
    case OP_EXEC16:     ret = op_exec16    (vm, regs); break;
    case OP_DEF:        ret = op_def       (vm, regs); break;
    case OP_ALIAS:      ret = op_alias     (vm, regs); break;
    case OP_UNDEF:      ret = op_dummy_B   (vm, regs); break;
    case OP_SCLASS:     ret = op_sclass    (vm, regs); break;
    case OP_TCLASS:     ret = op_tclass    (vm, regs); break;
    case OP_DEBUG:      ret = op_dummy_BBB (vm, regs); break;
    case OP_ERR:        ret = op_dummy_B   (vm, regs); break;
    case OP_STOP:       ret = op_stop      (vm, regs); break;

    case OP_ABORT:      ret = op_abort     (vm, regs); break;
    default:
      mrbc_printf("Unknown OP 0x%02x\n", op);
      break;
    }

    // Handle exception
    if( mrbc_israised(vm) ) {
      const mrbc_irep_catch_handler *handler;

      handler = catch_handler_find(vm, 0, MRBC_CATCH_FILTER_ALL);
      if( !handler ) {
	const mrbc_callinfo *callinfo = vm->callinfo_tail;

	while( callinfo ) {
	  handler = catch_handler_find(0, callinfo, MRBC_CATCH_FILTER_ALL);
	  if( handler ) break;
	  callinfo = callinfo->prev;
	}
	if( !callinfo ) return 1;	// to raise in top level.

	while( vm->callinfo_tail != callinfo ) {
	  mrbc_pop_callinfo( vm );
	}
	mrbc_pop_callinfo( vm );
      }

      vm->inst = vm->cur_irep->inst + bin_to_uint32(handler->target);
    }

  } while( !vm->flag_preemption );

  vm->flag_preemption = 0;

  return ret;
}<|MERGE_RESOLUTION|>--- conflicted
+++ resolved
@@ -1383,13 +1383,6 @@
   regs[0] = regs[a];
   regs[a].tt = MRBC_TT_EMPTY;
 
-<<<<<<< HEAD
-  STOP_IF_TOPLEVEL();
-
-  mrbc_pop_callinfo(vm);
-
-=======
->>>>>>> 9daa83c5
   // nregs to release
   int nregs = vm->cur_irep->nregs;
 
