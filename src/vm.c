/*! @file
  @brief
  mruby bytecode executor.

  <pre>
  Copyright (C) 2015-2019 Kyushu Institute of Technology.
  Copyright (C) 2015-2019 Shimane IT Open-Innovation Center.

  This file is distributed under BSD 3-Clause License.

  Fetch mruby VM bytecodes, decode and execute.

  </pre>
*/

#include "vm_config.h"
#include <stddef.h>
#include <string.h>
#include <assert.h>
#include "vm.h"
#include "alloc.h"
#include "load.h"
#include "static.h"
#include "global.h"
#include "opcode.h"
#include "class.h"
#include "symbol.h"
#include "console.h"

#include "c_string.h"
#include "c_range.h"
#include "c_array.h"
#include "c_hash.h"


static uint32_t free_vm_bitmap[MAX_VM_COUNT / 32 + 1];
#define FREE_BITMAP_WIDTH 32
#define Num(n) (sizeof(n)/sizeof((n)[0]))


//================================================================
/*! Number of leading zeros.

  @param	x	target (32bit unsined)
  @retval	int	nlz value
*/
static inline int nlz32(uint32_t x)
{
  if( x == 0 ) return 32;

  int n = 1;
  if((x >> 16) == 0 ) { n += 16; x <<= 16; }
  if((x >> 24) == 0 ) { n +=  8; x <<=  8; }
  if((x >> 28) == 0 ) { n +=  4; x <<=  4; }
  if((x >> 30) == 0 ) { n +=  2; x <<=  2; }
  return n - (x >> 31);
}


//================================================================
/*! cleanup
*/
void mrbc_cleanup_vm(void)
{
  memset(free_vm_bitmap, 0, sizeof(free_vm_bitmap));
}


//================================================================
/*! get sym[n] from symbol table in irep

  @param  p	Pointer to IREP SYMS section.
  @param  n	n th
  @return	symbol name string
*/
const char * mrbc_get_irep_symbol( const uint8_t *p, int n )
{
  int cnt = bin_to_uint32(p);
  if( n >= cnt ) return 0;
  p += 4;
  while( n > 0 ) {
    uint16_t s = bin_to_uint16(p);
    p += 2+s+1;   // size(2 bytes) + symbol len + '\0'
    n--;
  }
  return (char *)p+2;  // skip size(2 bytes)
}


//================================================================
/*! get callee name

  @param  vm	Pointer to VM
  @return	string
*/
const char *mrbc_get_callee_name( struct VM *vm )
{
  uint8_t rb = vm->inst[-2];
  return mrbc_get_irep_symbol(vm->pc_irep->ptr_to_sym, rb);
}


//================================================================
/*!@brief

*/
static void not_supported(void)
{
  console_printf("Not supported!\n");
}


//================================================================
/*! mrbc_irep allocator

  @param  vm	Pointer to VM.
  @return	Pointer to allocated memory or NULL.
*/
mrbc_irep *mrbc_irep_alloc(struct VM *vm)
{
  mrbc_irep *p = (mrbc_irep *)mrbc_alloc(vm, sizeof(mrbc_irep));
  if( p )
    memset(p, 0, sizeof(mrbc_irep));	// caution: assume NULL is zero.
  return p;
}


//================================================================
/*! release mrbc_irep holds memory

  @param  irep	Pointer to allocated mrbc_irep.
*/
void mrbc_irep_free(mrbc_irep *irep)
{
  int i;

  // release pools.
  for( i = 0; i < irep->plen; i++ ) {
    mrbc_raw_free( irep->pools[i] );
  }
  if( irep->plen ) mrbc_raw_free( irep->pools );

  // release child ireps.
  for( i = 0; i < irep->rlen; i++ ) {
    mrbc_irep_free( irep->reps[i] );
  }
  if( irep->rlen ) mrbc_raw_free( irep->reps );

  mrbc_raw_free( irep );
}


//================================================================
/*! Push current status to callinfo stack

*/
void mrbc_push_callinfo( struct VM *vm, mrbc_sym mid, int n_args )
{
  mrbc_callinfo *callinfo = mrbc_alloc(vm, sizeof(mrbc_callinfo));
  if( !callinfo ) return;

  callinfo->current_regs = vm->current_regs;
  callinfo->pc_irep = vm->pc_irep;
  callinfo->pc = vm->pc;
  callinfo->inst = vm->inst;
  callinfo->mid = mid;
  callinfo->n_args = n_args;
  callinfo->target_class = vm->target_class;
  callinfo->prev = vm->callinfo_tail;
  vm->callinfo_tail = callinfo;
}


//================================================================
/*! Pop current status to callinfo stack

*/
void mrbc_pop_callinfo( struct VM *vm )
{
  mrbc_callinfo *callinfo = vm->callinfo_tail;
  vm->callinfo_tail = callinfo->prev;
  vm->current_regs = callinfo->current_regs;
  vm->pc_irep = callinfo->pc_irep;
  vm->pc = callinfo->pc;
  vm->target_class = callinfo->target_class;

  mrbc_free(vm, callinfo);
}





//================================================================
/*!@brief
  Execute OP_NOP

  No operation

  @param  vm    pointer of VM.
  @param  inst  pointer to instruction
  @param  regs  pointer to regs
  @retval 0  No error.
*/
static inline int op_nop( mrbc_vm *vm, mrbc_value *regs )
{
  FETCH_Z();
  return 0;
}


//================================================================
/*!@brief
  Execute OP_MOVE

  R(a) = R(b)

  @param  vm    pointer of VM.
  @param  inst  pointer to instruction
  @param  regs  pointer to regs
  @retval 0  No error.
*/
static inline int op_move( mrbc_vm *vm, mrbc_value *regs )
{
  FETCH_BB();

  if( a != b ){
    mrbc_release(&regs[a]);
    mrbc_dup(&regs[b]);
    regs[a] = regs[b];
  }
  return 0;
}




//================================================================
/*!@brief
  Execute OP_LOADL

  R(a) = Pool(b)

  @param  vm    pointer of VM.
  @param  inst  pointer to instruction
  @param  regs  pointer to regs
  @retval 0  No error.
*/
static inline int op_loadl( mrbc_vm *vm, mrbc_value *regs )
{
  FETCH_BB();

  mrbc_release(&regs[a]);

  mrbc_object *pool_obj = vm->pc_irep->pools[b];
  regs[a] = *pool_obj;

  return 0;
}




//================================================================
/*!@brief
  Execute OP_LOADI

  R(a) = mrb_int(b)

  @param  vm    pointer of VM.
  @param  inst  pointer to instruction
  @param  regs  pointer to regs
  @retval 0  No error.
*/
static inline int op_loadi( mrbc_vm *vm, mrbc_value *regs )
{
  FETCH_BB();

  mrbc_release(&regs[a]);
  regs[a] = mrbc_fixnum_value(b);
  return 0;
}




//================================================================
/*!@brief
  Execute OP_LOADNEG

  R(a) = mrb_int(-b)

  @param  vm    pointer of VM.
  @param  inst  pointer to instruction
  @param  regs  pointer to regs
  @retval 0  No error.
*/
static inline int op_loadneg( mrbc_vm *vm, mrbc_value *regs )
{
  FETCH_BB();

  mrbc_release(&regs[a]);
  regs[a] = mrbc_fixnum_value(-b);
  return 0;
}




//================================================================
/*!@brief
  Execute OP_LOADI_n (n=-1,0,1..7)

  R(a) = R(a)+mrb_int(n)

  @param  vm    pointer of VM.
  @param  inst  pointer to instruction
  @param  regs  pointer to regs
  @retval -1  No error and exit from vm.
*/
static inline int op_loadi_n( mrbc_vm *vm, mrbc_value *regs )
{
  FETCH_B();

  // get n
  int opcode = vm->inst[-2];
  int n = opcode - OP_LOADI_0;

  mrbc_release(&regs[a]);
  regs[a] = mrbc_fixnum_value(n);

  return 0;
}



//================================================================
/*!@brief
  Execute OP_LOADSYM

  R(a) = Syms(b)

  @param  vm    pointer of VM.
  @param  inst  pointer to instruction
  @param  regs  pointer to regs
  @retval 0  No error.
*/
static inline int op_loadsym( mrbc_vm *vm, mrbc_value *regs )
{
  FETCH_BB();

  const char *sym_name = mrbc_get_irep_symbol(vm->pc_irep->ptr_to_sym, b);
  mrbc_sym sym_id = str_to_symid(sym_name);

  mrbc_release(&regs[a]);
  regs[a].tt = MRBC_TT_SYMBOL;
  regs[a].i = sym_id;

  return 0;
}



//================================================================
/*!@brief
  Execute OP_LOADNIL

  R(a) = nil

  @param  vm    pointer of VM.
  @param  inst  pointer to instruction
  @param  regs  pointer to regs
  @retval 0  No error.
*/
static inline int op_loadnil( mrbc_vm *vm, mrbc_value *regs )
{
  FETCH_B();

  mrbc_release(&regs[a]);
  regs[a].tt = MRBC_TT_NIL;

  return 0;
}



//================================================================
/*!@brief
  Execute OP_LOADSELF

  R(a) = self

  @param  vm    pointer of VM.
  @param  inst  pointer to instruction
  @param  regs  pointer to regs
  @retval 0  No error.
*/
static inline int op_loadself( mrbc_vm *vm, mrbc_value *regs )
{
  FETCH_B();
  
  mrbc_release(&regs[a]);
  mrbc_dup(&regs[0]);
  regs[a] = regs[0];
  return 0;
}



//================================================================
/*!@brief
  Execute OP_LOADF

  R(a) = false

  @param  vm    pointer of VM.
  @param  inst  pointer to instruction
  @param  regs  pointer to regs
  @retval 0  No error.
*/
static inline int op_loadt( mrbc_vm *vm, mrbc_value *regs )
{
  FETCH_B();

  mrbc_release(&regs[a]);
  regs[a].tt = MRBC_TT_TRUE;

  return 0;
}



//================================================================
/*!@brief
  Execute OP_LOADF

  R(a) = false

  @param  vm    pointer of VM.
  @param  inst  pointer to instruction
  @param  regs  pointer to regs
  @retval 0  No error.
*/
static inline int op_loadf( mrbc_vm *vm, mrbc_value *regs )
{
  FETCH_B();

  mrbc_release(&regs[a]);
  regs[a].tt = MRBC_TT_FALSE;

  return 0;
}



//================================================================
/*!@brief
  Execute OP_GETGV

  R(a) = getglobal(Syms(b))

  @param  vm    pointer of VM.
  @param  inst  pointer to instruction
  @param  regs  pointer to regs
  @retval 0  No error.
*/
static inline int op_getgv( mrbc_vm *vm, mrbc_value *regs )
{
  FETCH_BB();

  const char *sym_name = mrbc_get_irep_symbol(vm->pc_irep->ptr_to_sym, b);
  mrbc_sym sym_id = str_to_symid(sym_name);

  mrbc_release(&regs[a]);
  mrbc_value *v = mrbc_get_global(sym_id);
  if( v == NULL ) {
    regs[a] = mrbc_nil_value();
  } else {
    mrbc_dup(v);
    regs[a] = *v;
  }

  return 0;
}



//================================================================
/*!@brief
  Execute OP_SETGV

  setglobal(Syms(b), R(a))

  @param  vm    pointer of VM.
  @param  inst  pointer to instruction
  @param  regs  pointer to regs
  @retval 0  No error.
*/
static inline int op_setgv( mrbc_vm *vm, mrbc_value *regs )
{
  FETCH_BB();

  const char *sym_name = mrbc_get_irep_symbol(vm->pc_irep->ptr_to_sym, b);
  mrbc_sym sym_id = str_to_symid(sym_name);
  mrbc_dup(&regs[a]);
  mrbc_set_global(sym_id, &regs[a]);

  return 0;
}



//================================================================
/*!@brief
  Execute OP_GETIV

  R(a) = ivget(Syms(b))

  @param  vm    pointer of VM.
  @param  inst  pointer to instruction
  @param  regs  pointer to regs
  @retval 0  No error.
*/
static inline int op_getiv( mrbc_vm *vm, mrbc_value *regs )
{
  FETCH_BB();

  const char *sym_name = mrbc_get_irep_symbol(vm->pc_irep->ptr_to_sym, b);
  mrbc_sym sym_id = str_to_symid(sym_name+1);   // skip '@'

  mrbc_value val = mrbc_instance_getiv(&regs[0], sym_id);

  mrbc_release(&regs[a]);
  regs[a] = val;

  return 0;
}




//================================================================
/*!@brief
  Execute OP_SETIV

  ivset(Syms(b),R(a))

  @param  vm    pointer of VM.
  @param  inst  pointer to instruction
  @param  regs  pointer to regs
  @retval 0  No error.
*/
static inline int op_setiv( mrbc_vm *vm, mrbc_value *regs )
{
  FETCH_BB();

  const char *sym_name = mrbc_get_irep_symbol(vm->pc_irep->ptr_to_sym, b);
  mrbc_sym sym_id = str_to_symid(sym_name+1);   // skip '@'

  mrbc_instance_setiv(&regs[0], sym_id, &regs[a]);

  return 0;
}



//================================================================
/*!@brief
  Execute OP_GETCONST

  R(a) = constget(Syms(b))

  @param  vm    pointer of VM.
  @param  inst  pointer to instruction
  @param  regs  pointer to regs
  @retval 0  No error.
*/
static inline int op_getconst( mrbc_vm *vm, mrbc_value *regs )
{
  FETCH_BB();

  const char *sym_name = mrbc_get_irep_symbol(vm->pc_irep->ptr_to_sym, b);
  mrbc_sym sym_id = str_to_symid(sym_name);

  mrbc_release(&regs[a]);
  mrbc_value *v = mrbc_get_const(sym_id);
  if( v == NULL ) {             // raise?
    console_printf( "NameError: uninitialized constant %s\n",
		    symid_to_str( sym_id ));
    return 0;
  }

  mrbc_dup(v);
  regs[a] = *v;

  return 0;
}



//================================================================
/*!@brief
  Execute OP_SETCONST

  constset(Syms(b),R(a))

  @param  vm    pointer of VM.
  @param  inst  pointer to instruction
  @param  regs  pointer to regs
  @retval 0  No error.
*/
static inline int op_setconst( mrbc_vm *vm, mrbc_value *regs )
{
  FETCH_BB();

  const char *sym_name = mrbc_get_irep_symbol(vm->pc_irep->ptr_to_sym, b);
  mrbc_sym sym_id = str_to_symid(sym_name);
  mrbc_dup(&regs[a]);
  mrbc_set_const(sym_id, &regs[a]);

  return 0;
}



//================================================================
/*!@brief
  Execute OP_GETUPVAR

  R(a) = uvget(b,c)

  @param  vm    pointer of VM.
  @param  inst  pointer to instruction
  @param  regs  pointer to regs
  @retval 0  No error.
*/
static inline int op_getupvar( mrbc_vm *vm, mrbc_value *regs )
{
  FETCH_BBB();

  mrbc_callinfo *callinfo = vm->callinfo_tail;

  // find callinfo
  int n = c * 2 + 1;
  while( n > 0 ){
    callinfo = callinfo->prev;
    n--;
  }

  mrbc_value *up_regs = callinfo->current_regs;

  mrbc_release( &regs[a] );
  mrbc_dup( &up_regs[b] );
  regs[a] = up_regs[b];

  return 0;
}



//================================================================
/*!@brief
  Execute OP_SETUPVAR

  uvset(b,c,R(a))

  @param  vm    pointer of VM.
  @param  inst  pointer to instruction
  @param  regs  pointer to regs
  @retval 0  No error.
*/
static inline int op_setupvar( mrbc_vm *vm, mrbc_value *regs )
{
  FETCH_BBB();

  mrbc_callinfo *callinfo = vm->callinfo_tail;

  // find callinfo
  int n = c * 2 + 1;
  while( n > 0 ){
    callinfo = callinfo->prev;
    n--;
  }

  mrbc_value *up_regs = callinfo->current_regs;

  mrbc_release( &up_regs[b] );
  mrbc_dup( &regs[a] );
  up_regs[b] = regs[a];

  return 0;
}



//================================================================
/*!@brief
  Execute OP_JMP

  pc=a

  @param  vm    pointer of VM.
  @param  inst  pointer to instruction
  @param  regs  pointer to regs
  @retval 0  No error.
*/
static inline int op_jmp( mrbc_vm *vm, mrbc_value *regs )
{
  FETCH_S();

  vm->inst = vm->pc_irep->code + a;

  return 0;
}



//================================================================
/*!@brief
  Execute OP_JMPIF

  if R(b) pc=a

  @param  vm    pointer of VM.
  @param  inst  pointer to instruction
  @param  regs  pointer to regs
  @retval 0  No error.
*/
static inline int op_jmpif( mrbc_vm *vm, mrbc_value *regs )
{
  FETCH_BS();

  if( regs[a].tt > MRBC_TT_FALSE ) {
    vm->inst = vm->pc_irep->code + b;
  }

  return 0;
}



//================================================================
/*!@brief
  Execute OP_JMPNOT

  if !R(b) pc=a

  @param  vm    pointer of VM.
  @param  inst  pointer to instruction
  @param  regs  pointer to regs
  @retval 0  No error.
*/
static inline int op_jmpnot( mrbc_vm *vm, mrbc_value *regs )
{
  FETCH_BS();

  if( regs[a].tt <= MRBC_TT_FALSE ) {
    vm->inst = vm->pc_irep->code + b;
  }

  return 0;
}



//================================================================
/*!@brief
  Execute OP_JMPNIL

  if R(b)==nil pc=a

  @param  vm    pointer of VM.
  @param  inst  pointer to instruction
  @param  regs  pointer to regs
  @retval 0  No error.
*/
static inline int op_jmpnil( mrbc_vm *vm, mrbc_value *regs )
{
  FETCH_BS();

  if( regs[a].tt == MRBC_TT_NIL ) {
    vm->inst = vm->pc_irep->code + b;
  }

  return 0;
}




//================================================================
/*!@brief
  Method call by method name

  @param  vm    pointer of VM.
  @param  method_name  method name
  @param  regs  pointer to regs
  @param  a     operand a
  @param  b     operand b
  @param  c     operand c
  @param  is_sendb  Is called from OP_SENDB?
  @retval 0  No error.
*/
static inline int op_send_by_name( mrbc_vm *vm, const char *method_name, mrbc_value *regs, uint8_t a, uint8_t b, uint8_t c, int is_sendb )
{
  mrbc_value recv = regs[a];

  // if not OP_SENDB, blcok does not exist
  int bidx = a + c + 1;
  if( !is_sendb ){
    mrbc_release( &regs[bidx] );
    regs[bidx].tt = MRBC_TT_NIL;
  }

  mrbc_sym sym_id = str_to_symid(method_name);
  mrbc_proc *m = find_method(vm, &recv, sym_id);

  if( m == 0 ) {
    mrb_class *cls = find_class_by_object( vm, &recv );
    console_printf("No method. Class:%s Method:%s\n",
		   symid_to_str(cls->sym_id), method_name );
    return 0;
  }

  // m is C func
  if( m->c_func ) {
    m->func(vm, regs + a, c);
    if( m->func == c_proc_call ) return 0;

    int release_reg = a+1;
    while( release_reg <= bidx ) {
      mrbc_release(&regs[release_reg]);
      release_reg++;
    }
    return 0;
  }

  // m is Ruby method.
  // callinfo
  mrbc_push_callinfo(vm, sym_id, c);

  // target irep
  vm->pc = 0;
  vm->pc_irep = m->irep;
  vm->inst = m->irep->code;

  // new regs
  vm->current_regs += a;

  return 0;
}





//================================================================
/*!@brief
  Execute OP_SENDV

  R(a) = call(R(a),Syms(b),*R(a+1))

  @param  vm    pointer of VM.
  @param  inst  pointer to instruction
  @param  regs  pointer to regs
  @retval 0  No error.
*/
static inline int op_sendv( mrbc_vm *vm, mrbc_value *regs )
{
  FETCH_BB();

  a = a;
  b = b;

  //  const char *sym_name = mrbc_get_irep_symbol(vm->pc_irep->ptr_to_sym, b);

  return 0;
}



//================================================================
/*!@brief
  Execute OP_SEND

  R(a) = call(R(a),Syms(b),R(a+1),...,R(a+c))

  @param  vm    pointer of VM.
  @param  inst  pointer to instruction
  @param  regs  pointer to regs
  @retval 0  No error.
*/
static inline int op_send( mrbc_vm *vm, mrbc_value *regs )
{
  FETCH_BBB();

  const char *sym_name = mrbc_get_irep_symbol(vm->pc_irep->ptr_to_sym, b);

  return op_send_by_name( vm, sym_name, regs, a, b, c, (vm->inst[-4] == OP_SENDB) );
}



//================================================================
/*!@brief
  Execute OP_SUPER

  R(a) = super(R(a+1),... ,R(a+b+1))

  @param  vm    pointer of VM.
  @param  inst  pointer to instruction
  @param  regs  pointer to regs
  @retval 0  No error.
*/
static inline int op_super( mrbc_vm *vm, mrbc_value *regs )
{
  FETCH_BB();

  mrbc_callinfo *callinfo = vm->callinfo_tail;

  int id = callinfo->mid;
  const char *sym_name = symid_to_str(id);

  mrbc_dup( &regs[0] );
  mrbc_release( &regs[a] );
  regs[a] = regs[0];

  // fing super class
  regs[a].instance->cls = regs[a].instance->cls->super;

  if( b == 127 ){
    // expand array
    assert( regs[a+1].tt == MRBC_TT_ARRAY );

    mrbc_value value = regs[a+1];
    mrbc_dup( &value );
    int argc = value.array->n_stored;
    for( int i=0 ; i<argc ; i++ ){
      mrbc_release( &regs[a+1+i] );
      regs[a+1+i] = value.array->data[i];
    }
    b = argc;
  }
  return op_send_by_name(vm, sym_name, regs, a, 0, b, 0);
}





//================================================================
/*!@brief
  Execute OP_ARGARY

  R(a) = argument array (16=m5:r1:m5:d1:lv4)

  @param  vm    pointer of VM.
  @param  inst  pointer to instruction
  @param  regs  pointer to regs
  @retval 0  No error.
*/
static inline int op_argary( mrbc_vm *vm, mrbc_value *regs )
{
  FETCH_BS();

  int m1 = (b>>11)&0x3f;
  int r = (b >> 10) & 0x01;

  if( r == 0 ){
    int array_size = m1;
    mrbc_value value = mrbc_array_new(vm, array_size);
    memcpy( value.array->data, &regs[1], sizeof(mrbc_value) * array_size );
    memset( &regs[1], 0, sizeof(mrbc_value) * array_size );
    value.array->n_stored = array_size;

    mrbc_release(&regs[a]);
    regs[a] = value;

  }

  return 0;
}



//================================================================
/*!@brief
  Execute OP_ENTER

  arg setup according to flags (23=m5:o5:r1:m5:k5:d1:b1)

  @param  vm    pointer of VM.
  @param  inst  pointer to instruction
  @param  regs  pointer to regs
  @retval 0  No error.
*/
#define MRB_ASPEC_REQ(a)          (((a) >> 18) & 0x1f)
#define MRB_ASPEC_OPT(a)          (((a) >> 13) & 0x1f)
#define MRB_ASPEC_REST(a)         (((a) >> 12) & 0x1)
#define MRB_ASPEC_POST(a)         (((a) >> 7) & 0x1f)
#define MRB_ASPEC_KEY(a)          (((a) >> 2) & 0x1f)
#define MRB_ASPEC_KDICT(a)        ((a) & (1<<1))
#define MRB_ASPEC_BLOCK(a)        ((a) & 1)
static inline int op_enter( mrbc_vm *vm, mrbc_value *regs )
{
  FETCH_W();

  int m1 = MRB_ASPEC_REQ(a);   // # of required parameters
  int o  = MRB_ASPEC_OPT(a);   // # of optional parameters
  int r  = MRB_ASPEC_REST(a);  // rest is exists?

  int argc = vm->callinfo_tail->n_args;

  // arg check
  if( argc < m1 ){
    console_printf("ArgumentError\n");  // raise
    return 0;
  }

  // default args, skip bytecode
  if( o > 0 && argc > m1 ){
    vm->inst += (argc - m1) * 3;
  }

  // rest param exists?
  if( r ){
    int rest_size = argc - m1 - o;
    if( rest_size < 0 ) rest_size = 0;
    mrb_value rest = mrbc_array_new(vm, rest_size);
    for( int i = 0 ; i<rest_size ; i++ ){
      rest.array->data[i] = regs[1+m1+o+i];
    }
    rest.array->n_stored = rest_size;
    regs[m1+o+1] = rest;
  }

  return 0;
}



//================================================================
/*!@brief
  Execute OP_RETURN

  return R(a) (normal)

  @param  vm    pointer of VM.
  @param  inst  pointer to instruction
  @param  regs  pointer to regs
  @retval 0  No error.
*/
static inline int op_return( mrbc_vm *vm, mrbc_value *regs )
{
  FETCH_B();

  mrbc_release(&regs[0]);
  regs[0] = regs[a];
  regs[a].tt = MRBC_TT_EMPTY;
  
  // nregs to release
  int nregs = vm->pc_irep->nregs;

  // restore irep,pc,regs
  mrbc_callinfo *callinfo = vm->callinfo_tail;
  if( callinfo ){
    vm->callinfo_tail = callinfo->prev;
    vm->current_regs = callinfo->current_regs;
    vm->pc_irep = callinfo->pc_irep;
    vm->pc = callinfo->pc;
    vm->inst = callinfo->inst;
    vm->target_class = callinfo->target_class;
  }
  
  // clear stacked arguments
  int i;
  for( i = 1; i < nregs; i++ ) {
    mrbc_release( &regs[i] );
  }

  // release callinfo
  if( callinfo ) mrbc_free(vm, callinfo);
  
  return 0;
}



//================================================================
/*!@brief
  Execute OP_BREAK

  break R(a)

  @param  vm    pointer of VM.
  @param  inst  pointer to instruction
  @param  regs  pointer to regs
  @retval 0  No error.
*/
static inline int op_break( mrbc_vm *vm, mrbc_value *regs )
{
  FETCH_B();

  a = a;

  // pop until bytecode is OP_SENDB
  mrbc_callinfo *callinfo = vm->callinfo_tail;
  while( callinfo ){
    if( callinfo->inst[-4-callinfo->n_args] == OP_SENDB ){
      // found then return to callinfo
      vm->callinfo_tail = callinfo->prev;
      vm->current_regs = callinfo->current_regs;
      vm->pc_irep = callinfo->pc_irep;
      vm->pc = callinfo->pc;
      vm->inst = callinfo->inst;
      vm->target_class = callinfo->target_class;
      break;
    }
    callinfo = callinfo->prev;
  }

  return 0;
}



//================================================================
/*!@brief
  Execute OP_BLKPUSH

  R(a) = block (16=m5:r1:m5:d1:lv4)

  @param  vm    pointer of VM.
  @param  inst  pointer to instruction
  @param  regs  pointer to regs
  @retval 0  No error.
*/
static inline int op_blkpush( mrbc_vm *vm, mrbc_value *regs )
{
  FETCH_BS();

  // get m5 where m5:r1:m5:d1:lv4
  int m1 = (b >> 11) & 0x3f;
  int r  = (b >> 10) & 0x01;
  int m2 = (b >>  5) & 0x1f;
  int kd = (b >>  4) & 0x01;
  int lv = (b      ) & 0x0f;

  mrbc_release(&regs[a]);

  int offset = m1+r+m2+kd+1;
  mrbc_value *stack;
  if( lv== 0 ){
    // current env
    stack = regs + offset;
  } else {
    // upper env
    --lv;
    mrbc_callinfo *callinfo = vm->callinfo_tail;
    while( lv > 0 ){
      callinfo = callinfo->prev;
      --lv;
    }
    stack = callinfo->current_regs + 1 - offset;
  }
  mrbc_dup( stack );
  regs[a] = *stack;

  return 0;
}



//================================================================
/*!@brief
  Execute OP_ADD

  R(a) = R(a)+R(a+1)

  @param  vm    pointer of VM.
  @param  inst  pointer to instruction
  @param  regs  pointer to regs
  @retval 0  No error.
*/
static inline int op_add( mrbc_vm *vm, mrbc_value *regs )
{
  FETCH_B();

  if( regs[a].tt == MRBC_TT_FIXNUM ) {
    if( regs[a+1].tt == MRBC_TT_FIXNUM ) {     // in case of Fixnum, Fixnum
      regs[a].i += regs[a+1].i;
      return 0;
    }
#if MRBC_USE_FLOAT
    if( regs[a+1].tt == MRBC_TT_FLOAT ) {      // in case of Fixnum, Float
      regs[a].tt = MRBC_TT_FLOAT;
      regs[a].d = regs[a].i + regs[a+1].d;
      return 0;
    }
  }
  if( regs[a].tt == MRBC_TT_FLOAT ) {
    if( regs[a+1].tt == MRBC_TT_FIXNUM ) {     // in case of Float, Fixnum
      regs[a].d += regs[a+1].i;
      return 0;
    }
    if( regs[a+1].tt == MRBC_TT_FLOAT ) {      // in case of Float, Float
      regs[a].d += regs[a+1].d;
      return 0;
    }
#endif
  }

  // other case
  op_send_by_name(vm, "+", regs, a, 0, 1, 0);
  return 0;
}



//================================================================
/*!@brief
  Execute OP_ADDI

  R(a) = R(a)+mrb_int(b)

  @param  vm    pointer of VM.
  @param  inst  pointer to instruction
  @param  regs  pointer to regs
  @retval 0  No error.
*/
static inline int op_addi( mrbc_vm *vm, mrbc_value *regs )
{
  FETCH_BB();

  if( regs[a].tt == MRBC_TT_FIXNUM ) {
    regs[a].i += b;
    return 0;
  }

  #if MRBC_USE_FLOAT
  if( regs[a].tt == MRBC_TT_FLOAT ) {
    regs[a].d += b;
    return 0;
  }
  #endif

  not_supported();

  return 0;
}



//================================================================
/*!@brief
  Execute OP_SUB

  R(a) = R(a)-R(a+1)

  @param  vm    pointer of VM.
  @param  inst  pointer to instruction
  @param  regs  pointer to regs
  @retval 0  No error.
*/
static inline int op_sub( mrbc_vm *vm, mrbc_value *regs )
{
  FETCH_B();

  if( regs[a].tt == MRBC_TT_FIXNUM ) {
    if( regs[a+1].tt == MRBC_TT_FIXNUM ) {     // in case of Fixnum, Fixnum
      regs[a].i -= regs[a+1].i;
      return 0;
    }
#if MRBC_USE_FLOAT
    if( regs[a+1].tt == MRBC_TT_FLOAT ) {      // in case of Fixnum, Float
      regs[a].tt = MRBC_TT_FLOAT;
      regs[a].d = regs[a].i - regs[a+1].d;
      return 0;
    }
  }
  if( regs[a].tt == MRBC_TT_FLOAT ) {
    if( regs[a+1].tt == MRBC_TT_FIXNUM ) {     // in case of Float, Fixnum
      regs[a].d -= regs[a+1].i;
      return 0;
    }
    if( regs[a+1].tt == MRBC_TT_FLOAT ) {      // in case of Float, Float
      regs[a].d -= regs[a+1].d;
      return 0;
    }
#endif
  }

  not_supported();

  return 0;
}



//================================================================
/*!@brief
  Execute OP_SUBI

  R(a) = R(a)-mrb_int(b)

  @param  vm    pointer of VM.
  @param  inst  pointer to instruction
  @param  regs  pointer to regs
  @retval 0  No error.
*/
static inline int op_subi( mrbc_vm *vm, mrbc_value *regs )
{
  FETCH_BB();

  if( regs[a].tt == MRBC_TT_FIXNUM ) {
    regs[a].i -= b;
    return 0;
  }

#if MRBC_USE_FLOAT
  if( regs[a].tt == MRBC_TT_FLOAT ) {
    regs[a].d -= b;
    return 0;
  }
#endif

  not_supported();

  return 0;
}



//================================================================
/*!@brief
  Execute OP_MUL

  R(a) = R(a)*R(a+1)

  @param  vm    pointer of VM.
  @param  inst  pointer to instruction
  @param  regs  pointer to regs
  @retval 0  No error.
*/
static inline int op_mul( mrbc_vm *vm, mrbc_value *regs )
{
  FETCH_B();

  if( regs[a].tt == MRBC_TT_FIXNUM ) {
    if( regs[a+1].tt == MRBC_TT_FIXNUM ) {     // in case of Fixnum, Fixnum
      regs[a].i *= regs[a+1].i;
      return 0;
    }
    #if MRBC_USE_FLOAT
    if( regs[a+1].tt == MRBC_TT_FLOAT ) {      // in case of Fixnum, Float
      regs[a].tt = MRBC_TT_FLOAT;
      regs[a].d = regs[a].i * regs[a+1].d;
      return 0;
    }
  }
  if( regs[a].tt == MRBC_TT_FLOAT ) {
    if( regs[a+1].tt == MRBC_TT_FIXNUM ) {     // in case of Float, Fixnum
      regs[a].d *= regs[a+1].i;
      return 0;
    }
    if( regs[a+1].tt == MRBC_TT_FLOAT ) {      // in case of Float, Float
      regs[a].d *= regs[a+1].d;
      return 0;
    }
    #endif
  }
  
  // other case
  op_send_by_name(vm, "*", regs, a, 0, 1, 0);

  return 0;
}





//================================================================
/*!@brief
  Execute OP_DIV

  R(a) = R(a)/R(a+1)

  @param  vm    pointer of VM.
  @param  inst  pointer to instruction
  @param  regs  pointer to regs
  @retval 0  No error.
*/
static inline int op_div( mrbc_vm *vm, mrbc_value *regs )
{
  FETCH_B();

  if( regs[a].tt == MRBC_TT_FIXNUM ) {
    if( regs[a+1].tt == MRBC_TT_FIXNUM ) {     // in case of Fixnum, Fixnum
      regs[a].i /= regs[a+1].i;
      return 0;
    }
    #if MRBC_USE_FLOAT
    if( regs[a+1].tt == MRBC_TT_FLOAT ) {      // in case of Fixnum, Float
      regs[a].tt = MRBC_TT_FLOAT;
      regs[a].d = regs[a].i / regs[a+1].d;
      return 0;
    }
  }
  if( regs[a].tt == MRBC_TT_FLOAT ) {
    if( regs[a+1].tt == MRBC_TT_FIXNUM ) {     // in case of Float, Fixnum
      regs[a].d /= regs[a+1].i;
      return 0;
    }
    if( regs[a+1].tt == MRBC_TT_FLOAT ) {      // in case of Float, Float
      regs[a].d /= regs[a+1].d;
      return 0;
    }
    #endif
  }

  // other case
  //op_send(vm, code, regs);
  mrbc_release(&regs[a+1]);

  return 0;
}





//================================================================
/*!@brief
  Execute OP_EQ

  R(a) = R(a)==R(a+1)

  @param  vm    pointer of VM.
  @param  inst  pointer to instruction
  @param  regs  pointer to regs
  @retval 0  No error.
*/
static inline int op_eq( mrbc_vm *vm, mrbc_value *regs )
{
  FETCH_B();

  int result = mrbc_compare(&regs[a], &regs[a+1]);

  mrbc_release(&regs[a+1]);
  mrbc_release(&regs[a]);
  regs[a].tt = result ? MRBC_TT_FALSE : MRBC_TT_TRUE;

  return 0;
}



//================================================================
/*!@brief
  Execute OP_LT

  R(a) = R(a)<R(a+1)

  @param  vm    pointer of VM.
  @param  inst  pointer to instruction
  @param  regs  pointer to regs
  @retval 0  No error.
*/
static inline int op_lt( mrbc_vm *vm, mrbc_value *regs )
{
  FETCH_B();

  int result;

  if( regs[a].tt == MRBC_TT_FIXNUM ) {
    if( regs[a+1].tt == MRBC_TT_FIXNUM ) {
      result = regs[a].i < regs[a+1].i;      // in case of Fixnum, Fixnum
      goto DONE;
    }
#if MRBC_USE_FLOAT
    if( regs[a+1].tt == MRBC_TT_FLOAT ) {
      result = regs[a].i < regs[a+1].d;      // in case of Fixnum, Float
      goto DONE;
    }
  }
  if( regs[a].tt == MRBC_TT_FLOAT ) {
    if( regs[a+1].tt == MRBC_TT_FIXNUM ) {
      result = regs[a].d < regs[a+1].i;      // in case of Float, Fixnum
      goto DONE;
    }
    if( regs[a+1].tt == MRBC_TT_FLOAT ) {
      result = regs[a].d < regs[a+1].d;      // in case of Float, Float
      goto DONE;
    }
#endif
  }

  // TODO: other cases
  //

 DONE:
  regs[a].tt = result ? MRBC_TT_TRUE : MRBC_TT_FALSE;

  return 0;
}



//================================================================
/*!@brief
  Execute OP_LE

  R(a) = R(a)<=R(a+1)

  @param  vm    pointer of VM.
  @param  inst  pointer to instruction
  @param  regs  pointer to regs
  @retval 0  No error.
*/
static inline int op_le( mrbc_vm *vm, mrbc_value *regs )
{
  FETCH_B();

  int result;

  if( regs[a].tt == MRBC_TT_FIXNUM ) {
    if( regs[a+1].tt == MRBC_TT_FIXNUM ) {
      result = regs[a].i <= regs[a+1].i;      // in case of Fixnum, Fixnum
      goto DONE;
    }
#if MRBC_USE_FLOAT
    if( regs[a+1].tt == MRBC_TT_FLOAT ) {
      result = regs[a].i <= regs[a+1].d;      // in case of Fixnum, Float
      goto DONE;
    }
  }
  if( regs[a].tt == MRBC_TT_FLOAT ) {
    if( regs[a+1].tt == MRBC_TT_FIXNUM ) {
      result = regs[a].d <= regs[a+1].i;      // in case of Float, Fixnum
      goto DONE;
    }
    if( regs[a+1].tt == MRBC_TT_FLOAT ) {
      result = regs[a].d <= regs[a+1].d;      // in case of Float, Float
      goto DONE;
    }
#endif
  }

  // TODO: other cases
  //

 DONE:
  regs[a].tt = result ? MRBC_TT_TRUE : MRBC_TT_FALSE;

  return 0;
}



//================================================================
/*!@brief
  Execute OP_GT

  R(a) = R(a)>R(a+1)

  @param  vm    pointer of VM.
  @param  inst  pointer to instruction
  @param  regs  pointer to regs
  @retval 0  No error.
*/
static inline int op_gt( mrbc_vm *vm, mrbc_value *regs )
{
  FETCH_B();

  int result;

  if( regs[a].tt == MRBC_TT_FIXNUM ) {
    if( regs[a+1].tt == MRBC_TT_FIXNUM ) {
      result = regs[a].i > regs[a+1].i;      // in case of Fixnum, Fixnum
      goto DONE;
    }
#if MRBC_USE_FLOAT
    if( regs[a+1].tt == MRBC_TT_FLOAT ) {
      result = regs[a].i > regs[a+1].d;      // in case of Fixnum, Float
      goto DONE;
    }
  }
  if( regs[a].tt == MRBC_TT_FLOAT ) {
    if( regs[a+1].tt == MRBC_TT_FIXNUM ) {
      result = regs[a].d > regs[a+1].i;      // in case of Float, Fixnum
      goto DONE;
    }
    if( regs[a+1].tt == MRBC_TT_FLOAT ) {
      result = regs[a].d > regs[a+1].d;      // in case of Float, Float
      goto DONE;
    }
#endif
  }

  // TODO: other cases
  //

 DONE:
  regs[a].tt = result ? MRBC_TT_TRUE : MRBC_TT_FALSE;

  return 0;
}



//================================================================
/*!@brief
  Execute OP_GE

  R(a) = R(a)>=R(a+1)

  @param  vm    pointer of VM.
  @param  inst  pointer to instruction
  @param  regs  pointer to regs
  @retval 0  No error.
*/
static inline int op_ge( mrbc_vm *vm, mrbc_value *regs )
{
  FETCH_B();

  int result;

  if( regs[a].tt == MRBC_TT_FIXNUM ) {
    if( regs[a+1].tt == MRBC_TT_FIXNUM ) {
      result = regs[a].i >= regs[a+1].i;      // in case of Fixnum, Fixnum
      goto DONE;
    }
#if MRBC_USE_FLOAT
    if( regs[a+1].tt == MRBC_TT_FLOAT ) {
      result = regs[a].i >= regs[a+1].d;      // in case of Fixnum, Float
      goto DONE;
    }
  }
  if( regs[a].tt == MRBC_TT_FLOAT ) {
    if( regs[a+1].tt == MRBC_TT_FIXNUM ) {
      result = regs[a].d >= regs[a+1].i;      // in case of Float, Fixnum
      goto DONE;
    }
    if( regs[a+1].tt == MRBC_TT_FLOAT ) {
      result = regs[a].d >= regs[a+1].d;      // in case of Float, Float
      goto DONE;
    }
#endif
  }

  // TODO: other cases
  //

 DONE:
  regs[a].tt = result ? MRBC_TT_TRUE : MRBC_TT_FALSE;

  return 0;
}



//================================================================
/*!@brief
  Execute OP_ARRAY

  R(a) = ary_new(R(a),R(a+1)..R(a+b))

  @param  vm    pointer of VM.
  @param  inst  pointer to instruction
  @param  regs  pointer to regs
  @retval 0  No error.
*/
static inline int op_array( mrbc_vm *vm, mrbc_value *regs )
{
  FETCH_BB();

  mrbc_value value = mrbc_array_new(vm, b);
  if( value.array == NULL ) return -1;  // ENOMEM

  memcpy( value.array->data, &regs[a], sizeof(mrbc_value) * b );
  memset( &regs[a], 0, sizeof(mrbc_value) * b );
  value.array->n_stored = b;

  mrbc_release(&regs[a]);
  regs[a] = value;

  return 0;
}



//================================================================
/*!@brief
  Execute OP_ARRAY2

  R(a) = ary_new(R(b),R(b+1)..R(b+c))

  @param  vm    pointer of VM.
  @param  inst  pointer to instruction
  @param  regs  pointer to regs
  @retval 0  No error.
*/
static inline int op_array2( mrbc_vm *vm, mrbc_value *regs )
{
  FETCH_BBB();

  mrbc_value value = mrbc_array_new(vm, c);
  if( value.array == NULL ) return -1;  // ENOMEM

  int i;
  for( i=0 ; i<c ; i++ ){
    mrbc_dup( &regs[b+i] );
    value.array->data[i] = regs[b+i];
  }
  value.array->n_stored = c;

  mrbc_release(&regs[a]);
  regs[a] = value;

  return 0;
}



//================================================================
/*!@brief
  Execute OP_ARYCAT

  ary_cat(R(a),R(a+1))

  @param  vm    pointer of VM.
  @param  inst  pointer to instruction
  @param  regs  pointer to regs
  @retval 0  No error.
*/
static inline int op_arycat( mrbc_vm *vm, mrbc_value *regs )
{
  FETCH_B();

  assert( regs[a  ].tt == MRBC_TT_ARRAY );
  assert( regs[a+1].tt == MRBC_TT_ARRAY );

  int size_1 = regs[a  ].array->n_stored;
  int size_2 = regs[a+1].array->n_stored;
  int new_size = size_1 + regs[a+1].array->n_stored;

  // need resize?
  if( regs[a].array->data_size < new_size ){
    mrbc_array_resize(&regs[a], new_size);
  }

  for( int i=0 ; i<size_2 ; i++ ){
    mrbc_dup( &regs[a+1].array->data[i] );
    regs[a].array->data[size_1+i] = regs[a+1].array->data[i];
  }
  regs[a].array->n_stored = new_size;

  return 0;
}




//================================================================
/*!@brief
  Execute OP_ARYDUP

  R(a) = ary_dup(R(a))

  @param  vm    pointer of VM.
  @param  inst  pointer to instruction
  @param  regs  pointer to regs
  @retval 0  No error.
*/
static inline int op_arydup( mrbc_vm *vm, mrbc_value *regs )
{
  FETCH_B();

  mrbc_dup( &regs[a] );

  return 0;
}



//================================================================
/*!@brief
  Execute OP_AREF

  R(a) = R(b)[c]

  @param  vm    pointer of VM.
  @param  inst  pointer to instruction
  @param  regs  pointer to regs
  @retval 0  No error.
*/
static inline int op_aref( mrbc_vm *vm, mrbc_value *regs )
{
  FETCH_BBB();

  mrbc_value *src = &regs[b];
  mrbc_value *dst = &regs[a];

  mrbc_release( dst );

  if( src->tt == MRBC_TT_ARRAY ){
    // src is Array
    *dst = mrbc_array_get(src, c);
    mrbc_dup(dst);
  } else {
    // src is not Array
    if( c == 0 ){
      mrbc_dup(src);
      *dst = *src;
    } else {
      dst->tt = MRBC_TT_NIL;
    }
  }

  return 0;
}



//================================================================
/*!@brief
  Execute OP_APOST

  *R(a),R(a+1)..R(a+c) = R(a)[b..]

  @param  vm    pointer of VM.
  @param  inst  pointer to instruction
  @param  regs  pointer to regs
  @retval 0  No error.
*/
static inline int op_apost( mrbc_vm *vm, mrbc_value *regs )
{
  FETCH_BBB();

  mrbc_value src = regs[a];
  if( src.tt != MRBC_TT_ARRAY ){
    src = mrbc_array_new(vm, 1);
    src.array->data[0] = regs[a];
    src.array->n_stored = 1;
  }

  int pre  = b;
  int post = c;
  int len = src.array->n_stored;

  if( len > pre + post ){
    int ary_size = len-pre-post;
    regs[a] = mrbc_array_new(vm, ary_size);
    // copy elements
    for( int i=0 ; i<ary_size ; i++ ){
      regs[a].array->data[i] = src.array->data[pre+i];
      mrbc_dup( &regs[a].array->data[i] );
    }
    regs[a].array->n_stored = ary_size;
  } else {
    // empty
    regs[a] = mrbc_array_new(vm, 0);
  }

  return 0;
}



//================================================================
/*!@brief
  Execute OP_INTERN

  R(a) = intern(R(a))

  @param  vm    pointer of VM.
  @param  inst  pointer to instruction
  @param  regs  pointer to regs
  @retval 0  No error.
*/
static inline int op_intern( mrbc_vm *vm, mrbc_value *regs )
{
  FETCH_B();

  assert( regs[a].tt == MRBC_TT_STRING );

  mrbc_value sym_id = mrbc_symbol_new(vm, (const char*)regs[a].string->data);

  mrbc_release( &regs[a] );
  regs[a] = sym_id;

  return 0;
}


//================================================================
/*!@brief
  Execute OP_STRING

  R(a) = str_dup(Lit(b))

  @param  vm    pointer of VM.
  @param  inst  pointer to instruction
  @param  regs  pointer to regs
  @retval 0  No error.
*/
static inline int op_string( mrbc_vm *vm, mrbc_value *regs )
{
  FETCH_BB();

#if MRBC_USE_STRING
  mrbc_object *pool_obj = vm->pc_irep->pools[b];

  /* CAUTION: pool_obj->str - 2. see IREP POOL structure. */
  int len = bin_to_uint16(pool_obj->str - 2);
  mrbc_value value = mrbc_string_new(vm, pool_obj->str, len);
  if( value.string == NULL ) return -1;         // ENOMEM

  mrbc_release(&regs[a]);
  regs[a] = value;

#else
  not_supported();
#endif

  return 0;
}



//================================================================
/*!@brief
  Execute OP_STRCAT

  str_cat(R(a),R(a+1))

  @param  vm    pointer of VM.
  @param  inst  pointer to instruction
  @param  regs  pointer to regs
  @retval 0  No error.
*/
static inline int op_strcat( mrbc_vm *vm, mrbc_value *regs )
{
  FETCH_B();

#if MRBC_USE_STRING
  // call "to_s"
  mrbc_sym sym_id = str_to_symid("to_s");
  mrbc_proc *m = find_method(vm, &regs[a+1], sym_id);
  if( m && m->c_func ){
    m->func(vm, regs+a+1, 0);
  }

  mrbc_value v = mrbc_string_add(vm, &regs[a], &regs[a+1]);
  mrbc_release(&regs[a]);
  regs[a] = v;

#else
  not_supported();
#endif

  return 0;
}



//================================================================
/*!@brief
  Execute OP_HASH

  R(a) = hash_new(R(a),R(a+1)..R(a+b))

  @param  vm    pointer of VM.
  @param  inst  pointer to instruction
  @param  regs  pointer to regs
  @retval 0  No error.
*/
static inline int op_hash( mrbc_vm *vm, mrbc_value *regs )
{
  FETCH_BB();

  mrbc_value value = mrbc_hash_new(vm, b);
  if( value.hash == NULL ) return -1;   // ENOMEM

  b *= 2;
  memcpy( value.hash->data, &regs[a], sizeof(mrbc_value) * b );
  memset( &regs[a], 0, sizeof(mrbc_value) * b );
  value.hash->n_stored = b;

  mrbc_release(&regs[a]);
  regs[a] = value;

  return 0;
}



//================================================================
/*!@brief
  Execute OP_BLOCK

  R(a) = lambda(SEQ[b],L_BLOCK)

  @param  vm    pointer of VM.
  @param  inst  pointer to instruction
  @param  regs  pointer to regs
  @retval 0  No error.
*/
static inline int op_block( mrbc_vm *vm, mrbc_value *regs )
{
  FETCH_BB();

  mrbc_release(&regs[a]);

  // new proc
  mrbc_proc *proc = mrbc_rproc_alloc(vm, "");
  if( !proc ) return 0;	// ENOMEM
  proc->c_func = 0;
  proc->sym_id = -1;
  proc->next = NULL;
  proc->irep = vm->pc_irep->reps[b];

  regs[a].tt = MRBC_TT_PROC;
  regs[a].proc = proc;

  return 0;
}




//================================================================
/*!@brief
  Execute OP_METHOD

  R(a) = lambda(SEQ[b],L_METHOD)

  @param  vm    pointer of VM.
  @param  inst  pointer to instruction
  @param  regs  pointer to regs
  @retval 0  No error.
*/
static inline int op_method( mrbc_vm *vm, mrbc_value *regs )
{
  FETCH_BB();

  mrbc_release(&regs[a]);

  // new proc
  mrbc_proc *proc = mrbc_rproc_alloc(vm, "");
  if( !proc ) return 0;	// ENOMEM
  proc->c_func = 0;
  proc->sym_id = -1;
  proc->next = NULL;
  proc->irep = vm->pc_irep->reps[b];

  regs[a].tt = MRBC_TT_PROC;
  regs[a].proc = proc;

  return 0;
}



//================================================================
/*!@brief
  Execute OP_RANGE_INC, OP_RANGE_EXC

  R(a) = range_new(R(a),R(a+1),FALSE)
  R(a) = range_new(R(a),R(a+1),TRUE)

  @param  vm    pointer of VM.
  @param  inst  pointer to instruction
  @param  regs  pointer to regs
  @retval 0  No error.
*/
static inline int op_range( mrbc_vm *vm, mrbc_value *regs )
{
  FETCH_B();

  mrbc_value value;
  if( vm->inst[-2] == OP_RANGE_INC ){
    value = mrbc_range_new(vm, &regs[a], &regs[a+1], 0);
  } else {
    value = mrbc_range_new(vm, &regs[a], &regs[a+1], 1);
  }

  mrbc_release( &regs[a] );
  regs[a] = value;

  return 0;
}



//================================================================
/*!@brief
  Execute OP_CLASS

  R(a) = newclass(R(a),Syms(b),R(a+1))

  @param  vm    pointer of VM.
  @param  inst  pointer to instruction
  @param  regs  pointer to regs
  @retval 0  No error.
*/
static inline int op_class( mrbc_vm *vm, mrbc_value *regs )
{
  FETCH_BB();

  mrbc_irep *cur_irep = vm->pc_irep;
  const char *sym_name = mrbc_get_irep_symbol(cur_irep->ptr_to_sym, b);
  mrbc_class *super = (regs[a+1].tt == MRBC_TT_CLASS) ? regs[a+1].cls : mrbc_class_object;

  mrbc_class *cls = mrbc_define_class(vm, sym_name, super);

  mrbc_value ret = {.tt = MRBC_TT_CLASS};
  ret.cls = cls;

  regs[a] = ret;

  return 0;
}



//================================================================
/*!@brief
  Execute OP_EXEC

  R(a) = blockexec(R(a),SEQ[b])

  @param  vm    pointer of VM.
  @param  inst  pointer to instruction
  @param  regs  pointer to regs
  @retval 0  No error.
*/
static inline int op_exec( mrbc_vm *vm, mrbc_value *regs )
{
  FETCH_BB();

  mrbc_value recv = regs[a];

  // prepare callinfo
  mrbc_push_callinfo(vm, 0, 0);

  // target irep
  vm->pc = 0;
  vm->pc_irep = vm->irep->reps[b];
  vm->inst = vm->pc_irep->code;

  // new regs
  vm->current_regs += a;

  vm->target_class = find_class_by_object(vm, &recv);

  return 0;
}




//================================================================
/*!@brief
  Execute OP_DEF

  R(a).newmethod(Syms(b),R(a+1))

  @param  vm    pointer of VM.
  @param  inst  pointer to instruction
  @param  regs  pointer to regs
  @retval 0  No error.
*/
static inline int op_def( mrbc_vm *vm, mrbc_value *regs )
{
  FETCH_BB();

  assert( regs[a].tt == MRBC_TT_CLASS );
  assert( regs[a+1].tt == MRBC_TT_PROC );

  mrbc_class *cls = regs[a].cls;
  const char *sym_name = mrbc_get_irep_symbol(vm->pc_irep->ptr_to_sym, b);
  mrbc_sym sym_id = str_to_symid(sym_name);

  mrbc_proc *proc = regs[a+1].proc;
  proc->sym_id = sym_id;
#ifdef MRBC_DEBUG
  proc->names = sym_name;
#endif
<<<<<<< HEAD
  mrbc_set_vm_id(proc, 0);

  // add to class
  proc->next = cls->procs;
  cls->procs = proc;

  // checking same method name
  for( ;proc->next != NULL; proc = proc->next ) {
    if( proc->next->sym_id == sym_id ) {
      // Found it. Unchain it in linked list and remove.
      mrbc_proc *del_proc = proc->next;
      proc->next = proc->next->next;
      mrbc_raw_free( del_proc );
      break;
    }
  }

  regs[ra+1].tt = MRBC_TT_EMPTY;
  return 0;
}
=======

  proc->ref_count++;
  proc->irep->ref_count++;
  proc->next = cls->procs;
  cls->procs = proc;

  return 0;
}



//================================================================
/*!@brief
  Execute OP_ALIAS

  alias_method(target_class,Syms(a),Syms(b))

  @param  vm    pointer of VM.
  @param  inst  pointer to instruction
  @param  regs  pointer to regs
  @retval 0  No error.
*/
static inline int op_alias( mrbc_vm *vm, mrbc_value *regs )
{
  FETCH_BB();

  const char *sym_name_a = mrbc_get_irep_symbol(vm->pc_irep->ptr_to_sym, a);
  mrbc_sym sym_id_a = str_to_symid(sym_name_a);
  const char *sym_name_b = mrbc_get_irep_symbol(vm->pc_irep->ptr_to_sym, b); 
  mrbc_sym sym_id_b = str_to_symid(sym_name_b);

  // find method only in this class.
  mrb_proc *proc = vm->target_class->procs;
  while( proc != NULL ) {
    if( proc->sym_id == sym_id_b ) break;
    proc = proc->next;
  }
  if( !proc ) {
    console_printf("NameError: undefined_method '%s'\n", sym_name_b);
    return 0;
  }

  // copy the Proc object
  mrbc_proc *proc_alias = mrbc_alloc(0, sizeof(mrbc_proc));
  if( !proc_alias ) return 0;		// ENOMEM
  memcpy( proc_alias, proc, sizeof(mrbc_proc) );
  if( !proc->c_func ) proc->irep->ref_count++;

  // register procs link.
  proc_alias->sym_id = sym_id_a;
#if defined(MRBC_DEBUG)
  proc_alias->names = sym_name_a;
#endif
  proc_alias->next = vm->target_class->procs;
  vm->target_class->procs = proc_alias;
>>>>>>> 188351b4



//================================================================
/*!@brief
  Execute OP_TCLASS

  R(A) := R(B).singleton_class

  @param  vm    A pointer of VM.
  @param  code  bytecode
  @param  regs  vm->regs + vm->reg_top
  @retval 0  No error.
*/
static inline int op_sclass( mrbc_vm *vm, uint32_t code, mrbc_value *regs )
{
  // currently, not supported
  
  return 0;
}



//================================================================
/*!@brief
  Execute OP_TCLASS

  R(a) = target_class

  @param  vm    pointer of VM.
  @param  inst  pointer to instruction
  @param  regs  pointer to regs
  @retval 0  No error.
*/
static inline int op_tclass( mrbc_vm *vm, mrbc_value *regs )
{
  FETCH_B();

  mrbc_release(&regs[a]);
  regs[a].tt = MRBC_TT_CLASS;
  regs[a].cls = vm->target_class;

  return 0;
}



//================================================================
/*!@brief
  Execute OP_EXT1, OP_EXT2, OP_EXT3

  if OP_EXT1, make 1st operand 16bit
  if OP_EXT2, make 2nd operand 16bit
  if OP_EXT3, make 1st and 2nd operand 16bit

  @param  vm    pointer of VM.
  @param  inst  pointer to instruction
  @param  regs  pointer to regs
  @retval -1  No error and exit from vm.
*/
static inline int op_ext( mrbc_vm *vm, mrbc_value *regs )
{
  FETCH_Z();

  vm->ext_flag = vm->inst[-1] - OP_EXT1 + 1;

  return 0;
}


//================================================================
/*!@brief
  Execute OP_STOP

  stop VM

  @param  vm    pointer of VM.
  @param  inst  pointer to instruction
  @param  regs  pointer to regs
  @retval -1  No error and exit from vm.
*/
static inline int op_stop( mrbc_vm *vm, mrbc_value *regs )
{
  FETCH_Z();

  if( vm->inst[-1] == OP_STOP ) {
    int i;
    for( i = 0; i < MAX_REGS_SIZE; i++ ) {
      mrbc_release(&vm->regs[i]);
    }
  }

  vm->flag_preemption = 1;

  return -1;
}


//================================================================
/*!@brief
  Execute OP_ABORT

  stop VM

  @param  vm    pointer of VM.
  @param  inst  pointer to instruction
  @param  regs  pointer to regs
  @retval -1  No error and exit from vm.
*/
static inline int op_abort( mrbc_vm *vm, mrbc_value *regs )
{
  FETCH_Z();

  vm->flag_preemption = 1;

  return -1;
}


//================================================================
/*!@brief
  Open the VM.

  @param vm     Pointer to mrbc_vm or NULL.
  @return	Pointer to mrbc_vm.
  @retval NULL	error.
*/
mrbc_vm *mrbc_vm_open( struct VM *vm_arg )
{
  mrbc_vm *vm;
  if( (vm = vm_arg) == NULL ) {
    // allocate memory.
    vm = (mrbc_vm *)mrbc_raw_alloc( sizeof(mrbc_vm) );
    if( vm == NULL ) return NULL;
  }

  // allocate vm id.
  int vm_id = 0;
  int i;
  for( i = 0; i < Num(free_vm_bitmap); i++ ) {
    int n = nlz32( ~free_vm_bitmap[i] );
    if( n < FREE_BITMAP_WIDTH ) {
      free_vm_bitmap[i] |= (1 << (FREE_BITMAP_WIDTH - n - 1));
      vm_id = i * FREE_BITMAP_WIDTH + n + 1;
      break;
    }
  }
  if( vm_id == 0 ) {
    if( vm_arg == NULL ) mrbc_raw_free(vm);
    return NULL;
  }

  // initialize attributes.
  memset(vm, 0, sizeof(mrbc_vm));	// caution: assume NULL is zero.
  if( vm_arg == NULL ) vm->flag_need_memfree = 1;
  vm->vm_id = vm_id;

#ifdef MRBC_DEBUG
  vm->flag_debug_mode = 1;
#endif

  return vm;
}



//================================================================
/*!@brief
  Close the VM.

  @param  vm  Pointer to VM
*/
void mrbc_vm_close( struct VM *vm )
{
  // free vm id.
  int i = (vm->vm_id-1) / FREE_BITMAP_WIDTH;
  int n = (vm->vm_id-1) % FREE_BITMAP_WIDTH;
  assert( i < Num(free_vm_bitmap) );
  free_vm_bitmap[i] &= ~(1 << (FREE_BITMAP_WIDTH - n - 1));

  // free irep and vm
  if( vm->irep ) mrbc_irep_free( vm->irep );
  if( vm->flag_need_memfree ) mrbc_raw_free(vm);
}



//================================================================
/*!@brief
  VM initializer.

  @param  vm  Pointer to VM
*/
void mrbc_vm_begin( struct VM *vm )
{
  vm->pc_irep = vm->irep;
  vm->inst = vm->pc_irep->code;
  vm->current_regs = vm->regs;
  memset(vm->regs, 0, sizeof(vm->regs));

  // clear regs
  int i;
  for( i = 1; i < MAX_REGS_SIZE; i++ ) {
    vm->regs[i].tt = MRBC_TT_NIL;
  }

  // set self to reg[0]
  vm->regs[0].tt = MRBC_TT_CLASS;
  vm->regs[0].cls = mrbc_class_object;

  vm->callinfo_tail = NULL;

  // target_class
  vm->target_class = mrbc_class_object;

  vm->error_code = 0;
  vm->flag_preemption = 0;
}


//================================================================
/*!@brief
  VM finalizer.

  @param  vm  Pointer to VM
*/
void mrbc_vm_end( struct VM *vm )
{
  mrbc_global_clear_vm_id();
  mrbc_free_all(vm);
}





//================================================================
/*!@brief
  output op for debug

  @param  opcode   opcode
*/
#ifdef MRBC_DEBUG
void output_opcode( uint8_t opcode )
{
  const char *n[] = {
    // 0x00
    "NOP",     "MOVE",    "LOADL",   "LOADI",
    "LOADNEG", "LOADI__1","LOADI_0", "LOADI_1",
    "LOADI_2", "LOADI_3", "LOADI_4", "LOADI_5",
    "LOADI_6", "LOADI_7", "LOADSYM", "LOADNIL",
    // 0x10
    "LOADSELF","LOADT",   "LOADF",   "GETGV",
    "SETGV",   0,         0,         "GETIV",
    "SETIV",   0,         0,         "GETCONST",
    "SETCONST",0,         0,        "GETUPVAR",
    // 0x20
    "SETUPVAR","JMP",     "JMPIF",   "JMPNOT",
    "JMPNIL",  0,         0,         0,
    0,         0,         0,         0,
    "SENDV",   0,         "SEND",    "SENDB",
    // 0x30
    0,         "SUPER",   "ARGARY",  "ENTER",
    0,         0,         0,         "RETURN",
    0,         0,         "BLKPUSH", "ADD",
    "ADDI",    "SUB",     "SUBI",    "MUL",
    // 0x40
    "DIV",     "EQ",      "LT",      "LE",
    "GT",      "GE",      "ARRAY",   "ARRAY2",
    "ARYCAT",  "",        "ARYDUP",  "AREF",
    0,         "APOST",   0,         "STRING",
    // 0x50
    "STRCAT",  "HASH",    0,         0,
    0,         "BLOCK",   "METHOD",  0,
    0,         0,         "CLASS",   0,
    "EXEC",    "DEF",     0,         0,
    // 0x60
    "",        "TCLASS",  "",        "",
    "EXT1",    "EXT2",    "EXT3",    "STOP",
    "ABORT",
  };

  if( opcode < sizeof(n)/sizeof(char *) ){
    if( n[opcode] ){
      console_printf("(OP_%s)\n", n[opcode]);
    } else {
      console_printf("(OP=%02x)\n", opcode);
    }
  } else {
    console_printf("(ERROR=%02x)\n", opcode);
  }
}
#endif



//================================================================
/*!@brief
  Fetch a bytecode and execute

  @param  vm    A pointer of VM.
  @retval 0  No error.
*/
int mrbc_vm_run( struct VM *vm )
{
  int ret = 0;

  do {
    // regs
    mrbc_value *regs = vm->current_regs;

    // Dispatch
<<<<<<< HEAD
    int opcode = GET_OPCODE(code);
    switch( opcode ) {
    case OP_NOP:        ret = op_nop       (vm, code, regs); break;
    case OP_MOVE:       ret = op_move      (vm, code, regs); break;
    case OP_LOADL:      ret = op_loadl     (vm, code, regs); break;
    case OP_LOADI:      ret = op_loadi     (vm, code, regs); break;
    case OP_LOADSYM:    ret = op_loadsym   (vm, code, regs); break;
    case OP_LOADNIL:    ret = op_loadnil   (vm, code, regs); break;
    case OP_LOADSELF:   ret = op_loadself  (vm, code, regs); break;
    case OP_LOADT:      ret = op_loadt     (vm, code, regs); break;
    case OP_LOADF:      ret = op_loadf     (vm, code, regs); break;
    case OP_GETGLOBAL:  ret = op_getglobal (vm, code, regs); break;
    case OP_SETGLOBAL:  ret = op_setglobal (vm, code, regs); break;
    case OP_GETIV:      ret = op_getiv     (vm, code, regs); break;
    case OP_SETIV:      ret = op_setiv     (vm, code, regs); break;
    case OP_GETCONST:   ret = op_getconst  (vm, code, regs); break;
    case OP_SETCONST:   ret = op_setconst  (vm, code, regs); break;
    case OP_GETMCNST:   ret = op_getconst  (vm, code, regs); break;  // reuse
    case OP_GETUPVAR:   ret = op_getupvar  (vm, code, regs); break;
    case OP_SETUPVAR:   ret = op_setupvar  (vm, code, regs); break;
    case OP_JMP:        ret = op_jmp       (vm, code, regs); break;
    case OP_JMPIF:      ret = op_jmpif     (vm, code, regs); break;
    case OP_JMPNOT:     ret = op_jmpnot    (vm, code, regs); break;
    case OP_SEND:       ret = op_send      (vm, code, regs); break;
    case OP_SENDB:      ret = op_send      (vm, code, regs); break;  // reuse
    case OP_CALL:       ret = op_call      (vm, code, regs); break;
    case OP_SUPER:      ret = op_super     (vm, code, regs); break;
    case OP_ARGARY:     ret = op_argary    (vm, code, regs); break;
    case OP_ENTER:      ret = op_enter     (vm, code, regs); break;
    case OP_RETURN:     ret = op_return    (vm, code, regs); break;
    case OP_BLKPUSH:    ret = op_blkpush   (vm, code, regs); break;
    case OP_ADD:        ret = op_add       (vm, code, regs); break;
    case OP_ADDI:       ret = op_addi      (vm, code, regs); break;
    case OP_SUB:        ret = op_sub       (vm, code, regs); break;
    case OP_SUBI:       ret = op_subi      (vm, code, regs); break;
    case OP_MUL:        ret = op_mul       (vm, code, regs); break;
    case OP_DIV:        ret = op_div       (vm, code, regs); break;
    case OP_EQ:         ret = op_eq        (vm, code, regs); break;
    case OP_LT:         ret = op_lt        (vm, code, regs); break;
    case OP_LE:         ret = op_le        (vm, code, regs); break;
    case OP_GT:         ret = op_gt        (vm, code, regs); break;
    case OP_GE:         ret = op_ge        (vm, code, regs); break;
    case OP_ARRAY:      ret = op_array     (vm, code, regs); break;
    case OP_STRING:     ret = op_string    (vm, code, regs); break;
    case OP_STRCAT:     ret = op_strcat    (vm, code, regs); break;
    case OP_HASH:       ret = op_hash      (vm, code, regs); break;
    case OP_LAMBDA:     ret = op_lambda    (vm, code, regs); break;
    case OP_RANGE:      ret = op_range     (vm, code, regs); break;
    case OP_CLASS:      ret = op_class     (vm, code, regs); break;
    case OP_EXEC:       ret = op_exec      (vm, code, regs); break;
    case OP_METHOD:     ret = op_method    (vm, code, regs); break;
    case OP_SCLASS:     ret = op_sclass    (vm, code, regs); break;
    case OP_TCLASS:     ret = op_tclass    (vm, code, regs); break;
    case OP_STOP:       ret = op_stop      (vm, code, regs); break;
    case OP_ABORT:      ret = op_stop      (vm, code, regs); break;  // reuse
=======
    uint8_t op = *vm->inst++;

#ifdef MRBC_DEBUG
    // if( vm->flag_debug_mode )output_opcode( op );
#endif

    switch( op ) {
    case OP_NOP:        ret = op_nop       (vm, regs); break;
    case OP_MOVE:       ret = op_move      (vm, regs); break;
    case OP_LOADL:      ret = op_loadl     (vm, regs); break;
    case OP_LOADI:      ret = op_loadi     (vm, regs); break;
    case OP_LOADNEG:    ret = op_loadneg   (vm, regs); break;
    case OP_LOADI__1:   // fall through
    case OP_LOADI_0:    // fall through
    case OP_LOADI_1:    // fall through
    case OP_LOADI_2:    // fall through
    case OP_LOADI_3:    // fall through
    case OP_LOADI_4:    // fall through
    case OP_LOADI_5:    // fall through
    case OP_LOADI_6:    // fall through
    case OP_LOADI_7:    ret = op_loadi_n   (vm, regs); break;
    case OP_LOADSYM:    ret = op_loadsym   (vm, regs); break;
    case OP_LOADNIL:    ret = op_loadnil   (vm, regs); break;
    case OP_LOADSELF:   ret = op_loadself  (vm, regs); break;
    case OP_LOADT:      ret = op_loadt     (vm, regs); break;
    case OP_LOADF:      ret = op_loadf     (vm, regs); break;
    case OP_GETGV:      ret = op_getgv     (vm, regs); break;
    case OP_SETGV:      ret = op_setgv     (vm, regs); break;

    case OP_GETIV:      ret = op_getiv     (vm, regs); break;
    case OP_SETIV:      ret = op_setiv     (vm, regs); break;

    case OP_GETCONST:   ret = op_getconst  (vm, regs); break;
    case OP_SETCONST:   ret = op_setconst  (vm, regs); break;

    case OP_GETUPVAR:   ret = op_getupvar  (vm, regs); break;
    case OP_SETUPVAR:   ret = op_setupvar  (vm, regs); break;
    case OP_JMP:        ret = op_jmp       (vm, regs); break;
    case OP_JMPIF:      ret = op_jmpif     (vm, regs); break;
    case OP_JMPNOT:     ret = op_jmpnot    (vm, regs); break;
    case OP_JMPNIL:     ret = op_jmpnil    (vm, regs); break;

      //    case OP_SENDV:      ret = op_sendv     (vm, regs); break;

    case OP_SEND:       // fall through
    case OP_SENDB:      ret = op_send      (vm, regs); break;

    case OP_SUPER:      ret = op_super     (vm, regs); break;
    case OP_ARGARY:     ret = op_argary    (vm, regs); break;
    case OP_ENTER:      ret = op_enter     (vm, regs); break;

    case OP_RETURN:     ret = op_return    (vm, regs); break;

    case OP_BREAK:      ret = op_break     (vm, regs); break;

    case OP_BLKPUSH:    ret = op_blkpush   (vm, regs); break;
    case OP_ADD:        ret = op_add       (vm, regs); break;
    case OP_ADDI:       ret = op_addi      (vm, regs); break;
    case OP_SUB:        ret = op_sub       (vm, regs); break;
    case OP_SUBI:       ret = op_subi      (vm, regs); break;
    case OP_MUL:        ret = op_mul       (vm, regs); break;
    case OP_DIV:        ret = op_div       (vm, regs); break;
    case OP_EQ:         ret = op_eq        (vm, regs); break;
    case OP_LT:         ret = op_lt        (vm, regs); break;
    case OP_LE:         ret = op_le        (vm, regs); break;
    case OP_GT:         ret = op_gt        (vm, regs); break;
    case OP_GE:         ret = op_ge        (vm, regs); break;
    case OP_ARRAY:      ret = op_array     (vm, regs); break;
    case OP_ARRAY2:     ret = op_array2    (vm, regs); break;
    case OP_ARYCAT:     ret = op_arycat    (vm, regs); break;

    case OP_ARYDUP:     ret = op_arydup    (vm, regs); break;
    case OP_AREF:       ret = op_aref      (vm, regs); break;

    case OP_APOST:      ret = op_apost     (vm, regs); break;
    case OP_INTERN:     ret = op_intern    (vm, regs); break;
    case OP_STRING:     ret = op_string    (vm, regs); break;
    case OP_STRCAT:     ret = op_strcat    (vm, regs); break;
    case OP_HASH:       ret = op_hash      (vm, regs); break;

    case OP_BLOCK:      // fall through
    case OP_METHOD:     ret = op_method    (vm, regs); break;
    case OP_RANGE_INC:  // fall through
    case OP_RANGE_EXC:  ret = op_range     (vm, regs); break;

    case OP_CLASS:      ret = op_class     (vm, regs); break;

    case OP_EXEC:       ret = op_exec      (vm, regs); break;
    case OP_DEF:        ret = op_def       (vm, regs); break;
    case OP_ALIAS:      ret = op_alias     (vm, regs); break;

    case OP_TCLASS:     ret = op_tclass    (vm, regs); break;

    case OP_EXT1:       // fall through
    case OP_EXT2:       // fall through
    case OP_EXT3:       ret = op_ext       (vm, regs); break;

    case OP_STOP:       ret = op_stop      (vm, regs); break;
    case OP_ABORT:      ret = op_abort     (vm, regs); break;
>>>>>>> 188351b4
    default:
      console_printf("Skip OP=%02x\n", op);
      break;
    }
  } while( !vm->flag_preemption );

  vm->flag_preemption = 0;

  return ret;
}<|MERGE_RESOLUTION|>--- conflicted
+++ resolved
@@ -2188,31 +2188,8 @@
 #ifdef MRBC_DEBUG
   proc->names = sym_name;
 #endif
-<<<<<<< HEAD
-  mrbc_set_vm_id(proc, 0);
-
-  // add to class
-  proc->next = cls->procs;
-  cls->procs = proc;
-
-  // checking same method name
-  for( ;proc->next != NULL; proc = proc->next ) {
-    if( proc->next->sym_id == sym_id ) {
-      // Found it. Unchain it in linked list and remove.
-      mrbc_proc *del_proc = proc->next;
-      proc->next = proc->next->next;
-      mrbc_raw_free( del_proc );
-      break;
-    }
-  }
-
-  regs[ra+1].tt = MRBC_TT_EMPTY;
-  return 0;
-}
-=======
 
   proc->ref_count++;
-  proc->irep->ref_count++;
   proc->next = cls->procs;
   cls->procs = proc;
 
@@ -2256,7 +2233,6 @@
   mrbc_proc *proc_alias = mrbc_alloc(0, sizeof(mrbc_proc));
   if( !proc_alias ) return 0;		// ENOMEM
   memcpy( proc_alias, proc, sizeof(mrbc_proc) );
-  if( !proc->c_func ) proc->irep->ref_count++;
 
   // register procs link.
   proc_alias->sym_id = sym_id_a;
@@ -2265,8 +2241,7 @@
 #endif
   proc_alias->next = vm->target_class->procs;
   vm->target_class->procs = proc_alias;
->>>>>>> 188351b4
-
+}
 
 
 //================================================================
@@ -2578,63 +2553,6 @@
     mrbc_value *regs = vm->current_regs;
 
     // Dispatch
-<<<<<<< HEAD
-    int opcode = GET_OPCODE(code);
-    switch( opcode ) {
-    case OP_NOP:        ret = op_nop       (vm, code, regs); break;
-    case OP_MOVE:       ret = op_move      (vm, code, regs); break;
-    case OP_LOADL:      ret = op_loadl     (vm, code, regs); break;
-    case OP_LOADI:      ret = op_loadi     (vm, code, regs); break;
-    case OP_LOADSYM:    ret = op_loadsym   (vm, code, regs); break;
-    case OP_LOADNIL:    ret = op_loadnil   (vm, code, regs); break;
-    case OP_LOADSELF:   ret = op_loadself  (vm, code, regs); break;
-    case OP_LOADT:      ret = op_loadt     (vm, code, regs); break;
-    case OP_LOADF:      ret = op_loadf     (vm, code, regs); break;
-    case OP_GETGLOBAL:  ret = op_getglobal (vm, code, regs); break;
-    case OP_SETGLOBAL:  ret = op_setglobal (vm, code, regs); break;
-    case OP_GETIV:      ret = op_getiv     (vm, code, regs); break;
-    case OP_SETIV:      ret = op_setiv     (vm, code, regs); break;
-    case OP_GETCONST:   ret = op_getconst  (vm, code, regs); break;
-    case OP_SETCONST:   ret = op_setconst  (vm, code, regs); break;
-    case OP_GETMCNST:   ret = op_getconst  (vm, code, regs); break;  // reuse
-    case OP_GETUPVAR:   ret = op_getupvar  (vm, code, regs); break;
-    case OP_SETUPVAR:   ret = op_setupvar  (vm, code, regs); break;
-    case OP_JMP:        ret = op_jmp       (vm, code, regs); break;
-    case OP_JMPIF:      ret = op_jmpif     (vm, code, regs); break;
-    case OP_JMPNOT:     ret = op_jmpnot    (vm, code, regs); break;
-    case OP_SEND:       ret = op_send      (vm, code, regs); break;
-    case OP_SENDB:      ret = op_send      (vm, code, regs); break;  // reuse
-    case OP_CALL:       ret = op_call      (vm, code, regs); break;
-    case OP_SUPER:      ret = op_super     (vm, code, regs); break;
-    case OP_ARGARY:     ret = op_argary    (vm, code, regs); break;
-    case OP_ENTER:      ret = op_enter     (vm, code, regs); break;
-    case OP_RETURN:     ret = op_return    (vm, code, regs); break;
-    case OP_BLKPUSH:    ret = op_blkpush   (vm, code, regs); break;
-    case OP_ADD:        ret = op_add       (vm, code, regs); break;
-    case OP_ADDI:       ret = op_addi      (vm, code, regs); break;
-    case OP_SUB:        ret = op_sub       (vm, code, regs); break;
-    case OP_SUBI:       ret = op_subi      (vm, code, regs); break;
-    case OP_MUL:        ret = op_mul       (vm, code, regs); break;
-    case OP_DIV:        ret = op_div       (vm, code, regs); break;
-    case OP_EQ:         ret = op_eq        (vm, code, regs); break;
-    case OP_LT:         ret = op_lt        (vm, code, regs); break;
-    case OP_LE:         ret = op_le        (vm, code, regs); break;
-    case OP_GT:         ret = op_gt        (vm, code, regs); break;
-    case OP_GE:         ret = op_ge        (vm, code, regs); break;
-    case OP_ARRAY:      ret = op_array     (vm, code, regs); break;
-    case OP_STRING:     ret = op_string    (vm, code, regs); break;
-    case OP_STRCAT:     ret = op_strcat    (vm, code, regs); break;
-    case OP_HASH:       ret = op_hash      (vm, code, regs); break;
-    case OP_LAMBDA:     ret = op_lambda    (vm, code, regs); break;
-    case OP_RANGE:      ret = op_range     (vm, code, regs); break;
-    case OP_CLASS:      ret = op_class     (vm, code, regs); break;
-    case OP_EXEC:       ret = op_exec      (vm, code, regs); break;
-    case OP_METHOD:     ret = op_method    (vm, code, regs); break;
-    case OP_SCLASS:     ret = op_sclass    (vm, code, regs); break;
-    case OP_TCLASS:     ret = op_tclass    (vm, code, regs); break;
-    case OP_STOP:       ret = op_stop      (vm, code, regs); break;
-    case OP_ABORT:      ret = op_stop      (vm, code, regs); break;  // reuse
-=======
     uint8_t op = *vm->inst++;
 
 #ifdef MRBC_DEBUG
@@ -2734,7 +2652,7 @@
 
     case OP_STOP:       ret = op_stop      (vm, regs); break;
     case OP_ABORT:      ret = op_abort     (vm, regs); break;
->>>>>>> 188351b4
+
     default:
       console_printf("Skip OP=%02x\n", op);
       break;
