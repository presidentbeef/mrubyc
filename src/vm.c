/*! @file
  @brief
  mruby bytecode executor.

  <pre>
  Copyright (C) 2015-2021 Kyushu Institute of Technology.
  Copyright (C) 2015-2021 Shimane IT Open-Innovation Center.

  This file is distributed under BSD 3-Clause License.

  Fetch mruby VM bytecodes, decode and execute.

  </pre>
*/

#include "vm_config.h"
#include <stddef.h>
#include <string.h>
#include <assert.h>
#include "vm.h"
#include "alloc.h"
#include "load.h"
#include "global.h"
#include "opcode.h"
#include "class.h"
#include "symbol.h"
#include "console.h"

#include "c_object.h"
#include "c_string.h"
#include "c_range.h"
#include "c_array.h"
#include "c_hash.h"


/***** Macros ***************************************************************/
/*
   Top-level return immediately stops the program (task) and
   doesn't handle its arguments
 */
#define STOP_IF_TOPLEVEL()            \
  do {                                \
    if( vm->callinfo_tail == NULL ){  \
      vm->flag_preemption = 1;        \
      return -1;                      \
    }                                 \
  } while (0)


static uint16_t free_vm_bitmap[MAX_VM_COUNT / 16 + 1];

#define CALL_MAXARGS 255


//================================================================
/*! display "not supported" message
*/
static void not_supported(void)
{
  console_printf("Not supported!\n");
}


//================================================================
/*! Method call by method name's id

  @param  vm		pointer to VM.
  @param  sym_id	method name symbol id
  @param  regs		pointer to regs
  @param  a		operand a
  @param  c		operand c
  @param  is_sendb	Is called from OP_SENDB?
  @retval 0  No error.
*/
static int send_by_name( struct VM *vm, mrbc_sym sym_id, mrbc_value *regs, int a, int c, int is_sendb )
{
  mrbc_value *recv = &regs[a];

  // if SENDV or SENDVB, params are in one Array
  int flag_array_arg = ( c == CALL_MAXARGS );
  if( flag_array_arg ) c = 1;

  // if not OP_SENDB, blcok does not exist
  int bidx = a + c + 1;
  if( !is_sendb ){
    mrbc_decref( &regs[bidx] );
    regs[bidx].tt = MRBC_TT_NIL;
  }

  mrbc_class *cls = find_class_by_object(recv);
  mrbc_method method;

  if( mrbc_find_method( &method, cls, sym_id ) == 0 ) {
    console_printf("Undefined local variable or method '%s' for %s\n",
		   symid_to_str(sym_id), symid_to_str( cls->sym_id ));
    return 1;
  }

  // call C method.
  if( method.c_func ) {
    method.func(vm, regs + a, c);
    if( method.func == c_proc_call ) return 0;
    //    if( vm->exc != NULL || vm->exc_pending != NULL ) return 0;
    if( vm->exc != NULL ) return 0;

    int release_reg = a+1;
    while( release_reg <= bidx ) {
      mrbc_decref_empty(&regs[release_reg]);
      release_reg++;
    }
    return 0;
  }

  // call Ruby method.
  if( flag_array_arg ) c = CALL_MAXARGS;
  mrbc_callinfo *callinfo = mrbc_push_callinfo(vm, sym_id, a, c);
  callinfo->own_class = method.cls;

  // target irep
  vm->pc_irep = method.irep;
  vm->inst = method.irep->code;

  // new regs
  vm->current_regs += a;

  return 0;
}


//================================================================
/*! cleanup
*/
void mrbc_cleanup_vm(void)
{
  memset(free_vm_bitmap, 0, sizeof(free_vm_bitmap));
}


//================================================================
/*! get callee name

  @param  vm	Pointer to VM
  @return	string
*/
const char *mrbc_get_callee_name( struct VM *vm )
{
  uint8_t rb = vm->inst[-2];
  return mrbc_irep_symbol_cstr(vm, rb);
}


//================================================================
/*! Push current status to callinfo stack
*/
mrbc_callinfo * mrbc_push_callinfo( struct VM *vm, mrbc_sym method_id, int reg_offset, int n_args )
{
  mrbc_callinfo *callinfo = mrbc_alloc(vm, sizeof(mrbc_callinfo));
  if( !callinfo ) return callinfo;

  callinfo->current_regs = vm->current_regs;
  callinfo->pc_irep = vm->pc_irep;
  callinfo->inst = vm->inst;
  callinfo->reg_offset = reg_offset;
  callinfo->method_id = method_id;
  callinfo->n_args = n_args;
  callinfo->target_class = vm->target_class;
  callinfo->own_class = 0;
  callinfo->prev = vm->callinfo_tail;
  vm->callinfo_tail = callinfo;

  return callinfo;
}


//================================================================
/*! Pop current status from callinfo stack
*/
void mrbc_pop_callinfo( struct VM *vm )
{
  mrbc_callinfo *callinfo = vm->callinfo_tail;
  if( !callinfo ) return;

  vm->callinfo_tail = callinfo->prev;
  vm->current_regs = callinfo->current_regs;
  vm->pc_irep = callinfo->pc_irep;
  vm->inst = callinfo->inst;
  vm->target_class = callinfo->target_class;

  mrbc_free(vm, callinfo);
}


// filters for "catch_handler_find"
#define MRBC_CATCH_FILTER_RESCUE (0x01 << 0)
#define MRBC_CATCH_FILTER_ENSURE (0x01 << 1)
#define MRBC_CATCH_FILTER_ALL (MRBC_CATCH_FILTER_ENSURE | MRBC_CATCH_FILTER_RESCUE)


//================================================================
/*! Find exception, catch handler

*/
static const mrbc_irep_catch_handler *catch_handler_find(mrbc_vm *vm, int filter)
{
  const mrbc_irep *irep = vm->pc_irep;
  const mrbc_irep_catch_handler *catch_table = (const mrbc_irep_catch_handler *)(irep->code + irep->ilen);
  int cnt = irep->clen - 1;

  for( ; cnt >= 0 ; cnt-- ) {
    const mrbc_irep_catch_handler *handler = catch_table + cnt;

    // Catch type and range check
    uint32_t pc = vm->inst - irep->code;
    if( (filter & (1 << handler->type)) &&
	(bin_to_uint32(handler->begin) < pc) &&
	(pc <= bin_to_uint32(handler->end)) ) {
      return handler;
    }
  }

  return NULL;
}


//================================================================
/*! get the self object
*/
static mrbc_value * mrbc_get_self( struct VM *vm, mrbc_value *regs )
{
  mrbc_value *self = &regs[0];
  if( self->tt == MRBC_TT_PROC ) {
    mrbc_callinfo *callinfo = regs[0].proc->callinfo_self;
    if( callinfo ) {
      self = callinfo->current_regs + callinfo->reg_offset;
    } else {
      self = &vm->regs[0];
    }
    assert( self->tt != MRBC_TT_PROC );
  }

  return self;
}


//================================================================
/*! OP_NOP

  No operation

  @param  vm    pointer of VM.
  @param  regs  pointer to regs
  @retval 0  No error.
*/
static inline int op_nop( mrbc_vm *vm, mrbc_value *regs )
{
  FETCH_Z();
  return 0;
}


//================================================================
/*! OP_MOVE

  R(a) = R(b)

  @param  vm    pointer of VM.
  @param  regs  pointer to regs
  @retval 0  No error.
*/
static inline int op_move( mrbc_vm *vm, mrbc_value *regs )
{
  FETCH_BB();

  mrbc_incref(&regs[b]);
  mrbc_decref(&regs[a]);
  regs[a] = regs[b];

  return 0;
}


//================================================================
/*! OP_LOADL

  R(a) = Pool(b)

  @param  vm    pointer of VM.
  @param  regs  pointer to regs
  @retval 0  No error.
*/
static inline int op_loadl( mrbc_vm *vm, mrbc_value *regs )
{
  FETCH_BB();

  mrbc_decref(&regs[a]);
  regs[a] = mrbc_irep_pool_value(vm, b);

  return 0;
}


//================================================================
/*! OP_LOADL16

  R(a) = Pool(b)

  @param  vm    pointer of VM.
  @param  regs  pointer to regs
  @retval 0  No error.
*/
static inline int op_loadl16( mrbc_vm *vm, mrbc_value *regs )
{
  FETCH_BS();

  mrbc_decref(&regs[a]);
  regs[a] = mrbc_irep_pool_value(vm, b);

  return 0;
}


//================================================================
/*! OP_LOADI

  R(a) = mrb_int(b)

  @param  vm    pointer of VM.
  @param  regs  pointer to regs
  @retval 0  No error.
*/
static inline int op_loadi( mrbc_vm *vm, mrbc_value *regs )
{
  FETCH_BB();

  mrbc_decref(&regs[a]);
  mrbc_set_integer(&regs[a], b);

  return 0;
}


//================================================================
/*! OP_LOADINEG

  R(a) = mrb_int(-b)

  @param  vm    pointer of VM.
  @param  regs  pointer to regs
  @retval 0  No error.
*/
static inline int op_loadineg( mrbc_vm *vm, mrbc_value *regs )
{
  FETCH_BB();

  mrbc_decref(&regs[a]);
  mrbc_set_integer(&regs[a], -b);

  return 0;
}


//================================================================
/*! OP_LOADI_n (n=-1,0,1..7)

  R(a) = mrb_int(n)

  @param  vm    pointer of VM.
  @param  regs  pointer to regs
  @retval 0  No error and exit from vm.
*/
static inline int op_loadi_n( mrbc_vm *vm, mrbc_value *regs )
{
  FETCH_B();

  // get n
  int opcode = vm->inst[-2];
  int n = opcode - OP_LOADI_0;

  mrbc_decref(&regs[a]);
  mrbc_set_integer(&regs[a], n);

  return 0;
}


//================================================================
/*! OP_LOADI16

  R(a) = mrb_int(b)

  @param  vm    pointer of VM.
  @param  regs  pointer to regs
  @retval 0  No error and exit from vm.
*/
static inline int op_loadi16( mrbc_vm *vm, mrbc_value *regs )
{
  FETCH_BS();

  mrbc_decref(&regs[a]);
  int16_t signed_b = (int16_t)b;
  mrbc_set_integer(&regs[a], signed_b);

  return 0;
}


//================================================================
/*! OP_LOADI32

  R(a) = mrb_int((b<<16)+c)

  @param  vm    pointer of VM.
  @param  regs  pointer to regs
  @retval 0  No error and exit from vm.
*/
static inline int op_loadi32( mrbc_vm *vm, mrbc_value *regs )
{
  FETCH_BSS();

  mrbc_decref(&regs[a]);
  mrbc_set_integer(&regs[a], (((int32_t)b<<16)+c));

  return 0;
}


//================================================================
/*! OP_LOADSYM

  R(a) = Syms(b)

  @param  vm    pointer of VM.
  @param  regs  pointer to regs
  @retval 0  No error.
*/
static inline int op_loadsym( mrbc_vm *vm, mrbc_value *regs )
{
  FETCH_BB();

  mrbc_decref(&regs[a]);
  mrbc_set_symbol(&regs[a], mrbc_irep_symbol_id( vm, b ));

  return 0;
}


//================================================================
/*! OP_LOADSYM16

  R(a) = Syms(b)

  @param  vm    pointer of VM.
  @param  regs  pointer to regs
  @retval 0  No error.
*/
static inline int op_loadsym16( mrbc_vm *vm, mrbc_value *regs )
{
  FETCH_BS();

  mrbc_decref(&regs[a]);
  mrbc_set_symbol(&regs[a], mrbc_irep_symbol_id( vm, b ));

  return 0;
}


//================================================================
/*! OP_LOADNIL

  R(a) = nil

  @param  vm    pointer of VM.
  @param  regs  pointer to regs
  @retval 0  No error.
*/
static inline int op_loadnil( mrbc_vm *vm, mrbc_value *regs )
{
  FETCH_B();

  mrbc_decref(&regs[a]);
  mrbc_set_nil(&regs[a]);

  return 0;
}


//================================================================
/*! OP_LOADSELF

  R(a) = self

  @param  vm    pointer of VM.
  @param  regs  pointer to regs
  @retval 0  No error.
*/
static inline int op_loadself( mrbc_vm *vm, mrbc_value *regs )
{
  FETCH_B();

  mrbc_value *self = mrbc_get_self( vm, regs );

  mrbc_incref(self);
  mrbc_decref(&regs[a]);
  regs[a] = *self;

  return 0;
}


//================================================================
/*! OP_LOADT

  R(a) = true

  @param  vm    pointer of VM.
  @param  regs  pointer to regs
  @retval 0  No error.
*/
static inline int op_loadt( mrbc_vm *vm, mrbc_value *regs )
{
  FETCH_B();

  mrbc_decref(&regs[a]);
  mrbc_set_true(&regs[a]);

  return 0;
}


//================================================================
/*! OP_LOADF

  R(a) = false

  @param  vm    pointer of VM.
  @param  regs  pointer to regs
  @retval 0  No error.
*/
static inline int op_loadf( mrbc_vm *vm, mrbc_value *regs )
{
  FETCH_B();

  mrbc_decref(&regs[a]);
  mrbc_set_false(&regs[a]);

  return 0;
}


//================================================================
/*! OP_GETGV

  R(a) = getglobal(Syms(b))

  @param  vm    pointer of VM.
  @param  regs  pointer to regs
  @retval 0  No error.
*/
static inline int op_getgv( mrbc_vm *vm, mrbc_value *regs )
{
  FETCH_BB();

  mrbc_decref(&regs[a]);
  mrbc_value *v = mrbc_get_global( mrbc_irep_symbol_id(vm, b) );
  if( v == NULL ) {
    mrbc_set_nil(&regs[a]);
  } else {
    mrbc_incref(v);
    regs[a] = *v;
  }

  return 0;
}


//================================================================
/*! OP_SETGV

  setglobal(Syms(b), R(a))

  @param  vm    pointer of VM.
  @param  regs  pointer to regs
  @retval 0  No error.
*/
static inline int op_setgv( mrbc_vm *vm, mrbc_value *regs )
{
  FETCH_BB();

  mrbc_incref(&regs[a]);
  mrbc_set_global( mrbc_irep_symbol_id(vm, b), &regs[a] );

  return 0;
}


//================================================================
/*! OP_GETIV

  R(a) = ivget(Syms(b))

  @param  vm    pointer of VM.
  @param  regs  pointer to regs
  @retval 0  No error.
*/
static inline int op_getiv( mrbc_vm *vm, mrbc_value *regs )
{
  FETCH_BB();

  const char *sym_name = mrbc_irep_symbol_cstr(vm, b);
  mrbc_sym sym_id = str_to_symid(sym_name+1);   // skip '@'
  mrbc_value *self = mrbc_get_self( vm, regs );

  mrbc_decref(&regs[a]);
  regs[a] = mrbc_instance_getiv(self, sym_id);

  return 0;
}


//================================================================
/*! OP_SETIV

  ivset(Syms(b),R(a))

  @param  vm    pointer of VM.
  @param  regs  pointer to regs
  @retval 0  No error.
*/
static inline int op_setiv( mrbc_vm *vm, mrbc_value *regs )
{
  FETCH_BB();

  const char *sym_name = mrbc_irep_symbol_cstr(vm, b);
  mrbc_sym sym_id = str_to_symid(sym_name+1);   // skip '@'
  mrbc_value *self = mrbc_get_self( vm, regs );

  mrbc_instance_setiv(self, sym_id, &regs[a]);

  return 0;
}


//================================================================
/*! OP_GETCONST

  R(a) = constget(Syms(b))

  @param  vm    pointer of VM.
  @param  regs  pointer to regs
  @retval 0  No error.
*/
static inline int op_getconst( mrbc_vm *vm, mrbc_value *regs )
{
  FETCH_BB();

  mrbc_sym sym_id = mrbc_irep_symbol_id(vm, b);
  mrbc_class *cls = NULL;
  mrbc_value *v;

  if( vm->callinfo_tail ) cls = vm->callinfo_tail->own_class;
  while( cls != NULL ) {
    v = mrbc_get_class_const(cls, sym_id);
    if( v != NULL ) goto DONE;
    cls = cls->super;
  }

  v = mrbc_get_const(sym_id);
  if( v == NULL ) {		// raise?
    console_printf( "NameError: uninitialized constant %s\n",
		    symid_to_str(sym_id) );
    return 0;
  }

 DONE:
  mrbc_incref(v);
  mrbc_decref(&regs[a]);
  regs[a] = *v;

  return 0;
}


//================================================================
/*! OP_SETCONST

  constset(Syms(b),R(a))

  @param  vm    pointer of VM.
  @param  regs  pointer to regs
  @retval 0  No error.
*/
static inline int op_setconst( mrbc_vm *vm, mrbc_value *regs )
{
  FETCH_BB();

  mrbc_sym sym_id = mrbc_irep_symbol_id(vm, b);

  mrbc_incref(&regs[a]);
  if( mrbc_type(regs[0]) == MRBC_TT_CLASS ) {
    mrbc_set_class_const(regs[0].cls, sym_id, &regs[a]);
  } else {
    mrbc_set_const(sym_id, &regs[a]);
  }

  return 0;
}


//================================================================
/*! OP_GETMCNST

  R(a) = R(a)::Syms(b)

  @param  vm    pointer of VM.
  @param  regs  pointer to regs
  @retval 0  No error.
*/
static inline int op_getmcnst( mrbc_vm *vm, mrbc_value *regs )
{
  FETCH_BB();

  mrbc_sym sym_id = mrbc_irep_symbol_id(vm, b);
  mrbc_class *cls = regs[a].cls;
  mrbc_value *v;

  while( !(v = mrbc_get_class_const(cls, sym_id)) ) {
    cls = cls->super;
    if( !cls ) {	// raise?
      console_printf( "NameError: uninitialized constant %s::%s\n",
		symid_to_str( regs[a].cls->sym_id ), symid_to_str( sym_id ));
      return 0;
    }
  }

  mrbc_incref(v);
  mrbc_decref(&regs[a]);
  regs[a] = *v;

  return 0;
}


//================================================================
/*! OP_GETUPVAR

  R(a) = uvget(b,c)

  @param  vm    pointer of VM.
  @param  regs  pointer to regs
  @retval 0  No error.
*/
static inline int op_getupvar( mrbc_vm *vm, mrbc_value *regs )
{
  FETCH_BBB();

  assert( regs[0].tt == MRBC_TT_PROC );
  mrbc_callinfo *callinfo = regs[0].proc->callinfo;

  int i;
  for( i = 0; i < c; i++ ) {
    assert( callinfo );
    mrbc_value *regs0 = callinfo->current_regs + callinfo->reg_offset;
    assert( regs0->tt == MRBC_TT_PROC );
    callinfo = regs0->proc->callinfo;
  }

  mrbc_value *p_val;
  if( callinfo == 0 ) {
    p_val = vm->regs + b;
  } else {
    p_val = callinfo->current_regs + callinfo->reg_offset + b;
  }
  mrbc_incref( p_val );

  mrbc_decref( &regs[a] );
  regs[a] = *p_val;

  return 0;
}


//================================================================
/*! OP_SETUPVAR

  uvset(b,c,R(a))

  @param  vm    pointer of VM.
  @param  regs  pointer to regs
  @retval 0  No error.
*/
static inline int op_setupvar( mrbc_vm *vm, mrbc_value *regs )
{
  FETCH_BBB();

  assert( regs[0].tt == MRBC_TT_PROC );
  mrbc_callinfo *callinfo = regs[0].proc->callinfo;

  int i;
  for( i = 0; i < c; i++ ) {
    assert( callinfo );
    mrbc_value *regs0 = callinfo->current_regs + callinfo->reg_offset;
    assert( regs0->tt == MRBC_TT_PROC );
    callinfo = regs0->proc->callinfo;
  }

  mrbc_value *p_val;
  if( callinfo == 0 ) {
    p_val = vm->regs + b;
  } else {
    p_val = callinfo->current_regs + callinfo->reg_offset + b;
  }
  mrbc_decref( p_val );

  mrbc_incref( &regs[a] );
  *p_val = regs[a];

  return 0;
}


//================================================================
/*! OP_JMP

  pc+=a

  @param  vm    pointer of VM.
  @param  regs  pointer to regs
  @retval 0  No error.
*/
static inline int op_jmp( mrbc_vm *vm, mrbc_value *regs )
{
  FETCH_S();

  vm->inst += (int16_t)a;

  return 0;
}


//================================================================
/*! OP_JMPIF

  if R(a) pc+=b

  @param  vm    pointer of VM.
  @param  regs  pointer to regs
  @retval 0  No error.
*/
static inline int op_jmpif( mrbc_vm *vm, mrbc_value *regs )
{
  FETCH_BS();

  if( regs[a].tt > MRBC_TT_FALSE ) {
    vm->inst += (int16_t)b;
  }

  return 0;
}


//================================================================
/*! OP_JMPNOT

  if !R(a) pc+=b

  @param  vm    pointer of VM.
  @param  regs  pointer to regs
  @retval 0  No error.
*/
static inline int op_jmpnot( mrbc_vm *vm, mrbc_value *regs )
{
  FETCH_BS();

  if( regs[a].tt <= MRBC_TT_FALSE ) {
    vm->inst += (int16_t)b;
  }

  return 0;
}


//================================================================
/*! OP_JMPNIL

  if R(a)==nil pc+=b

  @param  vm    pointer of VM.
  @param  regs  pointer to regs
  @retval 0  No error.
*/
static inline int op_jmpnil( mrbc_vm *vm, mrbc_value *regs )
{
  FETCH_BS();

  if( regs[a].tt == MRBC_TT_NIL ) {
    vm->inst += (int16_t)b;
  }

  return 0;
}


//================================================================
/*! OP_JMPUW

  unwind_and_jump_to(a)

  @param  vm    pointer of VM.
  @param  regs  pointer to regs
  @retval 0  No error.
*/
static inline int op_jmpuw( mrbc_vm *vm, mrbc_value *regs )
{
  FETCH_S();

  
  
  // Check ensure
  const mrbc_irep_catch_handler *handler = catch_handler_find(vm, MRBC_CATCH_FILTER_ENSURE);
  if( handler ){
    //    vm->catch_stack[ vm->catch_stack_idx++ ] = vm->inst + (int16_t)a;
    vm->inst = vm->pc_irep->code + bin_to_uint32(handler->target);
  } else {
    vm->inst += (int16_t)a;
    vm->exc = 0;
  }

  return 0;
}



//================================================================
/*! OP_EXCEPT

  R(a) = exc

  @param  vm    pointer of VM.
  @param  regs  pointer to regs
  @retval 0  No error.
*/
static inline int op_except( mrbc_vm *vm, mrbc_value *regs )
{
  FETCH_B();

  mrbc_decref( &regs[a] );
  if( vm->exc != NULL ){
    regs[a].tt = MRBC_TT_CLASS;
    regs[a].cls = vm->exc;
    vm->exc = NULL;
  } else {
    regs[a] = mrbc_nil_value();
  }

  return 0;
}


//================================================================
/*! OP_RESCUE

  R(b) = R(a).isa?(R(b))

  @param  vm    pointer of VM.
  @param  regs  pointer to regs
  @retval 0  No error.
*/
static inline int op_rescue( mrbc_vm *vm, mrbc_value *regs )
{
  FETCH_BB();

  //assert( regs[a].tt == MRBC_TT_CLASS );
  assert( regs[b].tt == MRBC_TT_CLASS );
  mrbc_class *cls = regs[a].cls;
  while( cls != NULL ){
    if( regs[b].cls == cls ){
      mrbc_decref( &regs[b] );
      regs[b] = mrbc_true_value();
      vm->exc = 0;
      return 0;
    }
    cls = cls->super;
  }

  mrbc_decref( &regs[b] );
  regs[b] = mrbc_false_value();

  return 0;
}


//================================================================
/*! OP_RAISEIF

  raise(R(a)) if R(a)

  @param  vm    pointer of VM.
  @param  regs  pointer to regs
  @retval 0  No error.
*/
static inline int op_raiseif( mrbc_vm *vm, mrbc_value *regs )
{
  FETCH_B();

<<<<<<< HEAD
  mrb_value *exc = &regs[a];
  mrbc_incref( &regs[a] );
  vm->exc = exc;
=======
  if( vm->catch_stack_idx > 0 ){
    vm->inst = vm->catch_stack[ --vm->catch_stack_idx ];
    vm->exc = NULL;
  } else {
    mrbc_incref( &regs[a] );
    vm->exc = (mrbc_class *)&regs[a];
  }
>>>>>>> aeb8eae4

  return 0;
}


//================================================================
/*! OP_SENDV

  R(a) = call(R(a),Syms(b),*R(a+1))

  @param  vm    pointer of VM.
  @param  regs  pointer to regs
  @retval 0  No error.
*/
static inline int op_sendv( mrbc_vm *vm, mrbc_value *regs )
{
  FETCH_BB();

  return send_by_name( vm, mrbc_irep_symbol_id(vm, b), regs, a, CALL_MAXARGS, 0 );
}


//================================================================
/*! OP_SENDVB

  R(a) = call(R(a),Syms(b),*R(a+1),&R(a+2))

  @param  vm    pointer of VM.
  @param  regs  pointer to regs
  @retval 0  No error.
*/
static inline int op_sendvb( mrbc_vm *vm, mrbc_value *regs )
{
  FETCH_BB();

  return send_by_name( vm, mrbc_irep_symbol_id(vm, b), regs, a, CALL_MAXARGS, 1 );
}


//================================================================
/*! OP_SEND

  R(a) = call(R(a),Syms(b),R(a+1),...,R(a+c))

  @param  vm    pointer of VM.
  @param  regs  pointer to regs
  @retval 0  No error.
*/
static inline int op_send( mrbc_vm *vm, mrbc_value *regs )
{
  FETCH_BBB();

  return send_by_name( vm, mrbc_irep_symbol_id(vm, b), regs, a, c, 0 );
}


//================================================================
/*! OP_SENDB

  R(a) = call(R(a),Syms(b),R(a+1),...,R(a+c),&R(a+c+1))

  @param  vm    pointer of VM.
  @param  regs  pointer to regs
  @retval 0  No error.
*/
static inline int op_sendb( mrbc_vm *vm, mrbc_value *regs )
{
  FETCH_BBB();

  return send_by_name( vm, mrbc_irep_symbol_id(vm, b), regs, a, c, 1 );
}


//================================================================
/*! OP_SUPER

  R(a) = super(R(a+1),... ,R(a+b+1))

  @param  vm    pointer of VM.
  @param  regs  pointer to regs
  @retval 0  No error.
*/
static inline int op_super( mrbc_vm *vm, mrbc_value *regs )
{
  FETCH_BB();

  // set self to new regs[0]
  mrbc_value *recv = mrbc_get_self(vm, regs);
  assert( recv->tt != MRBC_TT_PROC );

  mrbc_incref( recv );
  mrbc_decref( &regs[a] );
  regs[a] = *recv;

  if( b == 127 ) {	// 127 is CALL_MAXARGS in mruby
    // expand array
    assert( regs[a+1].tt == MRBC_TT_ARRAY );

    mrbc_value argary = regs[a+1];
    regs[a+1].tt = MRBC_TT_EMPTY;
    mrbc_value proc = regs[a+2];
    regs[a+2].tt = MRBC_TT_EMPTY;

    int argc = mrbc_array_size(&argary);
    int i, j;
    for( i = 0, j = a+1; i < argc; i++, j++ ) {
      mrbc_decref( &regs[j] );
      regs[j] = argary.array->data[i];
    }
    mrbc_array_delete_handle(&argary);

    regs[j] = proc;
    b = argc;
  }

  // find super class
  mrbc_callinfo *callinfo = vm->callinfo_tail;
  mrbc_class *cls = callinfo->own_class;
  mrbc_method method;

  assert( cls );
  cls = cls->super;
  assert( cls );
  if( mrbc_find_method( &method, cls, callinfo->method_id ) == 0 ) {
    console_printf("Undefined method '%s' for %s\n",
		   symid_to_str(callinfo->method_id), symid_to_str(cls->sym_id));
    return 1;
  }

  if( method.c_func ) {
    console_printf("Not support.\n");	// TODO
    return 1;
  }

  callinfo = mrbc_push_callinfo(vm, callinfo->method_id, a, b);
  callinfo->own_class = method.cls;

  // target irep
  vm->pc_irep = method.irep;
  vm->inst = method.irep->code;

  // new regs
  vm->current_regs += a;

  return 0;
}


//================================================================
/*! OP_ARGARY

  R(a) = argument array (16=m5:r1:m5:d1:lv4)

  @param  vm    pointer of VM.
  @param  regs  pointer to regs
  @retval 0  No error.
*/
static inline int op_argary( mrbc_vm *vm, mrbc_value *regs )
{
  FETCH_BS();

  int m1 = (b >> 11) & 0x3f;
  int d  = (b >>  4) & 0x01;

  if( b & 0x400 ) {	// check REST parameter.
    // TODO: want to support.
    console_printf("Not support rest parameter by super.\n");
    return 1;
  }
  if( b & 0x3e0 ) {	// check m2 parameter.
    console_printf("ArgumentError: not support m2 or keyword argument.\n");
    return 1;		// raise?
  }

  int array_size = m1 + d;
  mrbc_value val = mrbc_array_new( vm, array_size );
  if( !val.array ) return 1;	// ENOMEM raise?

  int i;
  for( i = 0; i < array_size; i++ ) {
    mrbc_array_push( &val, &regs[i+1] );
    mrbc_incref( &regs[i+1] );
  }

  mrbc_decref(&regs[a]);
  regs[a] = val;

  mrbc_incref(&regs[m1+1]);
  mrbc_decref(&regs[a+1]);
  regs[a+1] = regs[m1+1];

  return 0;
}


//================================================================
/*! OP_ENTER

  arg setup according to flags (23=m5:o5:r1:m5:k5:d1:b1)

  flags: 0mmm_mmoo_ooor_mmmm_mkkk_kkdb

  @param  vm    pointer of VM.
  @param  regs  pointer to regs
  @retval 0  No error.
*/
static inline int op_enter( mrbc_vm *vm, mrbc_value *regs )
{
  FETCH_W();

  int m1 = (a >> 18) & 0x1f;	// # of required parameters 1
  int o  = (a >> 13) & 0x1f;	// # of optional parameters
#define FLAG_REST_PARAM (a & 0x1000)
#define FLAG_DICT_PARAM (a & 0x2)
  int argc = vm->callinfo_tail->n_args;

  // OP_SENDV or OP_SENDVB
  int flag_sendv_pattern = ( argc == CALL_MAXARGS );
  if( flag_sendv_pattern ){
    argc = 1;
  }

  if( a & 0xffc ) {	// check m2 and k parameter.
    console_printf("ArgumentError: not support m2 or keyword argument.\n");
    return 1;		// raise?
  }

  if( !flag_sendv_pattern && argc < m1 && regs[0].tt != MRBC_TT_PROC ) {
    console_printf("ArgumentError: wrong number of arguments.\n");
    return 1;		// raise?
  }

  // save proc (or nil) object.
  mrbc_value proc = regs[argc + 1];
  regs[argc + 1].tt = MRBC_TT_EMPTY;

  // support yield [...] pattern
  // support op_sendv pattern
  int flag_yield_pattern = ( regs[0].tt == MRBC_TT_PROC &&
			     regs[1].tt == MRBC_TT_ARRAY && argc != m1 );
  if( flag_yield_pattern || flag_sendv_pattern ){
    mrbc_value argary = regs[1];
    regs[1].tt = MRBC_TT_EMPTY;

    int i;
    int copy_size;
    if( flag_sendv_pattern ){
      copy_size = mrbc_array_size(&argary);
    } else {
      copy_size = m1;
    }
    for( i = 0; i < copy_size; i++ ) {
      if( mrbc_array_size(&argary) <= i ) break;
      regs[i+1] = argary.array->data[i];
      mrbc_incref( &regs[i+1] );
    }
    //    mrbc_array_delete( &argary );
    argc = i;
  }

  // dictionary parameter if exists.
  mrbc_value dict;
  if( FLAG_DICT_PARAM ) {
    if( (argc - m1) > 0 && regs[argc].tt == MRBC_TT_HASH ) {
      dict = regs[argc];
      regs[argc--].tt = MRBC_TT_EMPTY;
    } else {
      dict = mrbc_hash_new( vm, 0 );
    }
  }

  // rest parameter if exists.
  mrbc_value rest;
  if( FLAG_REST_PARAM ) {
    int rest_size = argc - m1 - o;
    if( rest_size < 0 ) rest_size = 0;
    rest = mrbc_array_new(vm, rest_size);
    if( !rest.array ) return 0;	// ENOMEM raise?

    int rest_reg = m1 + o + 1;
    int i;
    for( i = 0; i < rest_size; i++ ) {
      mrbc_array_push( &rest, &regs[rest_reg] );
      regs[rest_reg++].tt = MRBC_TT_EMPTY;
    }
  }

  // reorder arguments.
  int i;
  if( argc < m1 ) {
    for( i = argc+1; i <= m1; i++ ) {
      regs[i].tt = MRBC_TT_NIL;
    }
  } else {
    i = m1 + 1;
  }
  i += o;
  if( FLAG_REST_PARAM ) {
    regs[i++] = rest;
  }
  if( FLAG_DICT_PARAM ) {
    regs[i++] = dict;
  }

  // proc の位置を求める
  if( proc.tt == MRBC_TT_PROC ){
    if( flag_sendv_pattern ){
      // Nothing
    } else {
      if( argc >= i ) i = argc + 1;
    }
    regs[i] = proc;
  }
  vm->callinfo_tail->n_args = i;

  // prepare for get default arguments.
  int jmp_ofs = argc - m1;
  if( jmp_ofs > 0 ) {
    if( jmp_ofs > o ) {
      if( !FLAG_REST_PARAM && regs[0].tt != MRBC_TT_PROC ) {
	console_printf("ArgumentError: wrong number of arguments.\n");
	return 1;	// raise?
      }
      jmp_ofs = o;
    }
    vm->inst += jmp_ofs * 3;	// 3 = bytecode size of OP_JMP
  }

  return 0;
#undef FLAG_REST_PARAM
#undef FLAG_DICT_PARAM
}


//================================================================
/*! OP_RETURN

  return R(a) (normal)

  @param  vm    pointer of VM.
  @param  regs  pointer to regs
  @retval 0  No error.
*/
static inline int op_return( mrbc_vm *vm, mrbc_value *regs )
{
  FETCH_B();

  mrbc_decref(&regs[0]);
  regs[0] = regs[a];
  regs[a].tt = MRBC_TT_EMPTY;

  STOP_IF_TOPLEVEL();


  mrbc_pop_callinfo(vm);

  // nregs to release
  int nregs = vm->pc_irep->nregs;

  // clear stacked arguments
  int i;
  for( i = 1; i < nregs; i++ ) {
    mrbc_decref_empty( &regs[i] );
  }

  return 0;
}


//================================================================
/*! OP_RETURN_BLK

  return R(a) (in-block return)

  @param  vm    pointer of VM.
  @param  regs  pointer to regs
  @retval 0  No error.
*/
static inline int op_return_blk( mrbc_vm *vm, mrbc_value *regs )
{
  FETCH_B();

  int nregs = vm->pc_irep->nregs;
  mrbc_value *p_reg;

  if( regs[0].tt == MRBC_TT_PROC ) {
    mrbc_callinfo *callinfo = vm->callinfo_tail;
    mrbc_callinfo *caller_callinfo = regs[0].proc->callinfo_self;

    // trace back to caller
    do {
      mrbc_pop_callinfo(vm);
      callinfo = vm->callinfo_tail;
    } while( callinfo != caller_callinfo );

    p_reg = callinfo->current_regs + callinfo->reg_offset;

  } else {
    p_reg = &regs[0];
  }

  // set return value
  mrbc_decref( p_reg );
  *p_reg = regs[a];
  regs[a].tt = MRBC_TT_EMPTY;

  STOP_IF_TOPLEVEL();

  mrbc_pop_callinfo(vm);

  // clear stacked arguments
  while( ++p_reg < &regs[nregs] ) {
    mrbc_decref_empty( p_reg );
  }

  return 0;
}


//================================================================
/*! OP_BREAK

  break R(a)

  @param  vm    pointer of VM.
  @param  regs  pointer to regs
  @retval 0  No error.
*/
static inline int op_break( mrbc_vm *vm, mrbc_value *regs )
{
  FETCH_B();

  assert( regs[0].tt == MRBC_TT_PROC );

  int nregs = vm->pc_irep->nregs;
  mrbc_callinfo *callinfo = vm->callinfo_tail;
  mrbc_callinfo *caller_callinfo = regs[0].proc->callinfo;
  mrbc_value *p_reg;

  // trace back to caller
  do {
    p_reg = callinfo->current_regs + callinfo->reg_offset;
    mrbc_pop_callinfo(vm);
    callinfo = vm->callinfo_tail;
  } while( callinfo != caller_callinfo );

  // set return value
  mrbc_decref( p_reg );
  *p_reg = regs[a];
  regs[a].tt = MRBC_TT_EMPTY;

  // clear stacked arguments
  while( ++p_reg < &regs[nregs] ) {
    mrbc_decref_empty( p_reg );
  }

  return 0;
}


//================================================================
/*! OP_BLKPUSH

  R(a) = block (16=m5:r1:m5:d1:lv4)

  @param  vm    pointer of VM.
  @param  regs  pointer to regs
  @retval 0  No error.
*/
static inline int op_blkpush( mrbc_vm *vm, mrbc_value *regs )
{
  FETCH_BS();

  int m1 = (b >> 11) & 0x3f;
  int r  = (b >> 10) & 0x01;
  int m2 = (b >>  5) & 0x1f;
  int d  = (b >>  4) & 0x01;
  int lv = (b      ) & 0x0f;

  if( m2 ) {
    console_printf("ArgumentError: not support m2 or keyword argument.\n");
    return 1;		// raise?
  }

  int offset = m1 + r + d + 1;
  mrbc_value *blk;

  if( lv == 0 ) {
    // current env
    blk = regs + offset;
  } else {
    // upper env
    assert( regs[0].tt == MRBC_TT_PROC );

    mrbc_callinfo *callinfo = regs[0].proc->callinfo_self;
    blk = callinfo->current_regs + callinfo->reg_offset + offset;
  }
  if( blk->tt != MRBC_TT_PROC ) {
    console_printf("no block given (yield) (LocalJumpError)\n");
    return 1;	// raise?
  }

  mrbc_incref(blk);
  mrbc_decref(&regs[a]);
  regs[a] = *blk;

  return 0;
}


//================================================================
/*! OP_ADD

  R(a) = R(a)+R(a+1)

  @param  vm    pointer of VM.
  @param  regs  pointer to regs
  @retval 0  No error.
*/
static inline int op_add( mrbc_vm *vm, mrbc_value *regs )
{
  FETCH_B();

  if( regs[a].tt == MRBC_TT_INTEGER ) {
    if( regs[a+1].tt == MRBC_TT_INTEGER ) {     // in case of Integer, Integer
      regs[a].i += regs[a+1].i;
      return 0;
    }
#if MRBC_USE_FLOAT
    if( regs[a+1].tt == MRBC_TT_FLOAT ) {      // in case of Integer, Float
      regs[a].tt = MRBC_TT_FLOAT;
      regs[a].d = regs[a].i + regs[a+1].d;
      return 0;
    }
  }
  if( regs[a].tt == MRBC_TT_FLOAT ) {
    if( regs[a+1].tt == MRBC_TT_INTEGER ) {     // in case of Float, Integer
      regs[a].d += regs[a+1].i;
      return 0;
    }
    if( regs[a+1].tt == MRBC_TT_FLOAT ) {      // in case of Float, Float
      regs[a].d += regs[a+1].d;
      return 0;
    }
#endif
  }

  // other case
  send_by_name(vm, MRBC_SYM(PLUS), regs, a, 1, 0);

  return 0;
}


//================================================================
/*! OP_ADDI

  R(a) = R(a)+mrb_int(b)

  @param  vm    pointer of VM.
  @param  regs  pointer to regs
  @retval 0  No error.
*/
static inline int op_addi( mrbc_vm *vm, mrbc_value *regs )
{
  FETCH_BB();

  if( regs[a].tt == MRBC_TT_INTEGER ) {
    regs[a].i += b;
    return 0;
  }

#if MRBC_USE_FLOAT
  if( regs[a].tt == MRBC_TT_FLOAT ) {
    regs[a].d += b;
    return 0;
  }
#endif

  not_supported();

  return 0;
}


//================================================================
/*! OP_SUB

  R(a) = R(a)-R(a+1)

  @param  vm    pointer of VM.
  @param  regs  pointer to regs
  @retval 0  No error.
*/
static inline int op_sub( mrbc_vm *vm, mrbc_value *regs )
{
  FETCH_B();

  if( regs[a].tt == MRBC_TT_INTEGER ) {
    if( regs[a+1].tt == MRBC_TT_INTEGER ) {     // in case of Integer, Integer
      regs[a].i -= regs[a+1].i;
      return 0;
    }
#if MRBC_USE_FLOAT
    if( regs[a+1].tt == MRBC_TT_FLOAT ) {      // in case of Integer, Float
      regs[a].tt = MRBC_TT_FLOAT;
      regs[a].d = regs[a].i - regs[a+1].d;
      return 0;
    }
  }
  if( regs[a].tt == MRBC_TT_FLOAT ) {
    if( regs[a+1].tt == MRBC_TT_INTEGER ) {     // in case of Float, Integer
      regs[a].d -= regs[a+1].i;
      return 0;
    }
    if( regs[a+1].tt == MRBC_TT_FLOAT ) {      // in case of Float, Float
      regs[a].d -= regs[a+1].d;
      return 0;
    }
#endif
  }

  // other case
  send_by_name(vm, MRBC_SYM(MINUS), regs, a, 1, 0);

  return 0;
}


//================================================================
/*! OP_SUBI

  R(a) = R(a)-mrb_int(b)

  @param  vm    pointer of VM.
  @param  regs  pointer to regs
  @retval 0  No error.
*/
static inline int op_subi( mrbc_vm *vm, mrbc_value *regs )
{
  FETCH_BB();

  if( regs[a].tt == MRBC_TT_INTEGER ) {
    regs[a].i -= b;
    return 0;
  }

#if MRBC_USE_FLOAT
  if( regs[a].tt == MRBC_TT_FLOAT ) {
    regs[a].d -= b;
    return 0;
  }
#endif

  not_supported();

  return 0;
}


//================================================================
/*! OP_MUL

  R(a) = R(a)*R(a+1)

  @param  vm    pointer of VM.
  @param  regs  pointer to regs
  @retval 0  No error.
*/
static inline int op_mul( mrbc_vm *vm, mrbc_value *regs )
{
  FETCH_B();

  if( regs[a].tt == MRBC_TT_INTEGER ) {
    if( regs[a+1].tt == MRBC_TT_INTEGER ) {     // in case of Integer, Integer
      regs[a].i *= regs[a+1].i;
      return 0;
    }
#if MRBC_USE_FLOAT
    if( regs[a+1].tt == MRBC_TT_FLOAT ) {      // in case of Integer, Float
      regs[a].tt = MRBC_TT_FLOAT;
      regs[a].d = regs[a].i * regs[a+1].d;
      return 0;
    }
  }
  if( regs[a].tt == MRBC_TT_FLOAT ) {
    if( regs[a+1].tt == MRBC_TT_INTEGER ) {     // in case of Float, Integer
      regs[a].d *= regs[a+1].i;
      return 0;
    }
    if( regs[a+1].tt == MRBC_TT_FLOAT ) {      // in case of Float, Float
      regs[a].d *= regs[a+1].d;
      return 0;
    }
#endif
  }

  // other case
  send_by_name(vm, MRBC_SYM(MUL), regs, a, 1, 0);

  return 0;
}


//================================================================
/*! OP_DIV

  R(a) = R(a)/R(a+1)

  @param  vm    pointer of VM.
  @param  regs  pointer to regs
  @retval 0  No error.
*/
static inline int op_div( mrbc_vm *vm, mrbc_value *regs )
{
  FETCH_B();

  if( regs[a].tt == MRBC_TT_INTEGER ) {
    if( regs[a+1].tt == MRBC_TT_INTEGER ) {     // in case of Integer, Integer
      regs[a].i /= regs[a+1].i;
      return 0;
    }
#if MRBC_USE_FLOAT
    if( regs[a+1].tt == MRBC_TT_FLOAT ) {      // in case of Integer, Float
      regs[a].tt = MRBC_TT_FLOAT;
      regs[a].d = regs[a].i / regs[a+1].d;
      return 0;
    }
  }
  if( regs[a].tt == MRBC_TT_FLOAT ) {
    if( regs[a+1].tt == MRBC_TT_INTEGER ) {     // in case of Float, Integer
      regs[a].d /= regs[a+1].i;
      return 0;
    }
    if( regs[a+1].tt == MRBC_TT_FLOAT ) {      // in case of Float, Float
      regs[a].d /= regs[a+1].d;
      return 0;
    }
#endif
  }

  // other case
  send_by_name(vm, MRBC_SYM(DIV), regs, a, 1, 0);

  return 0;
}


//================================================================
/*! OP_EQ

  R(a) = R(a)==R(a+1)

  @param  vm    pointer of VM.
  @param  regs  pointer to regs
  @retval 0  No error.
*/
static inline int op_eq( mrbc_vm *vm, mrbc_value *regs )
{
  FETCH_B();

  // TODO: case OBJECT == OBJECT is not supported.
  int result = mrbc_compare(&regs[a], &regs[a+1]);

  mrbc_decref(&regs[a]);
  regs[a].tt = result ? MRBC_TT_FALSE : MRBC_TT_TRUE;

  return 0;
}


//================================================================
/*! OP_LT

  R(a) = R(a)<R(a+1)

  @param  vm    pointer of VM.
  @param  regs  pointer to regs
  @retval 0  No error.
*/
static inline int op_lt( mrbc_vm *vm, mrbc_value *regs )
{
  FETCH_B();

  // TODO: case OBJECT < OBJECT is not supported.
  int result = mrbc_compare(&regs[a], &regs[a+1]);

  mrbc_decref(&regs[a]);
  regs[a].tt = result < 0 ? MRBC_TT_TRUE : MRBC_TT_FALSE;

  return 0;
}


//================================================================
/*! OP_LE

  R(a) = R(a)<=R(a+1)

  @param  vm    pointer of VM.
  @param  regs  pointer to regs
  @retval 0  No error.
*/
static inline int op_le( mrbc_vm *vm, mrbc_value *regs )
{
  FETCH_B();

  // TODO: case OBJECT <= OBJECT is not supported.
  int result = mrbc_compare(&regs[a], &regs[a+1]);

  mrbc_decref(&regs[a]);
  regs[a].tt = result <= 0 ? MRBC_TT_TRUE : MRBC_TT_FALSE;

  return 0;
}


//================================================================
/*! OP_GT

  R(a) = R(a)>R(a+1)

  @param  vm    pointer of VM.
  @param  regs  pointer to regs
  @retval 0  No error.
*/
static inline int op_gt( mrbc_vm *vm, mrbc_value *regs )
{
  FETCH_B();

  // TODO: case OBJECT > OBJECT is not supported.
  int result = mrbc_compare(&regs[a], &regs[a+1]);

  mrbc_decref(&regs[a]);
  regs[a].tt = result > 0 ? MRBC_TT_TRUE : MRBC_TT_FALSE;

  return 0;
}


//================================================================
/*! OP_GE

  R(a) = R(a)>=R(a+1)

  @param  vm    pointer of VM.
  @param  regs  pointer to regs
  @retval 0  No error.
*/
static inline int op_ge( mrbc_vm *vm, mrbc_value *regs )
{
  FETCH_B();

  // TODO: case OBJECT >= OBJECT is not supported.
  int result = mrbc_compare(&regs[a], &regs[a+1]);

  mrbc_decref(&regs[a]);
  regs[a].tt = result >= 0 ? MRBC_TT_TRUE : MRBC_TT_FALSE;

  return 0;
}


//================================================================
/*! OP_ARRAY

  R(a) = ary_new(R(a),R(a+1)..R(a+b))

  @param  vm    pointer of VM.
  @param  regs  pointer to regs
  @retval 0  No error.
*/
static inline int op_array( mrbc_vm *vm, mrbc_value *regs )
{
  FETCH_BB();

  mrbc_value value = mrbc_array_new(vm, b);
  if( value.array == NULL ) return -1;  // ENOMEM

  memcpy( value.array->data, &regs[a], sizeof(mrbc_value) * b );
  memset( &regs[a], 0, sizeof(mrbc_value) * b );
  value.array->n_stored = b;

  mrbc_decref(&regs[a]);
  regs[a] = value;

  return 0;
}


//================================================================
/*! OP_ARRAY2

  R(a) = ary_new(R(b),R(b+1)..R(b+c))

  @param  vm    pointer of VM.
  @param  regs  pointer to regs
  @retval 0  No error.
*/
static inline int op_array2( mrbc_vm *vm, mrbc_value *regs )
{
  FETCH_BBB();

  mrbc_value value = mrbc_array_new(vm, c);
  if( value.array == NULL ) return -1;  // ENOMEM

  int i;
  for( i=0 ; i<c ; i++ ){
    mrbc_incref( &regs[b+i] );
    value.array->data[i] = regs[b+i];
  }
  value.array->n_stored = c;

  mrbc_decref(&regs[a]);
  regs[a] = value;

  return 0;
}


//================================================================
/*! OP_ARYCAT

  ary_cat(R(a),R(a+1))

  @param  vm    pointer of VM.
  @param  regs  pointer to regs
  @retval 0  No error.
*/
static inline int op_arycat( mrbc_vm *vm, mrbc_value *regs )
{
  FETCH_B();

  if( regs[a].tt == MRBC_TT_NIL ){
    // arycat(nil, [...]) #=> [...]
    assert( regs[a+1].tt == MRBC_TT_ARRAY );
    regs[a] = regs[a+1];
    regs[a+1].tt = MRBC_TT_NIL;

    return 0;
  }

  assert( regs[a  ].tt == MRBC_TT_ARRAY );
  assert( regs[a+1].tt == MRBC_TT_ARRAY );

  int size_1 = regs[a  ].array->n_stored;
  int size_2 = regs[a+1].array->n_stored;
  int new_size = size_1 + regs[a+1].array->n_stored;

  // need resize?
  if( regs[a].array->data_size < new_size ){
    mrbc_array_resize(&regs[a], new_size);
  }

  int i;
  for( i = 0; i < size_2; i++ ) {
    mrbc_incref( &regs[a+1].array->data[i] );
    regs[a].array->data[size_1+i] = regs[a+1].array->data[i];
  }
  regs[a].array->n_stored = new_size;

  return 0;
}


//================================================================
/*! OP_ARYDUP

  R(a) = ary_dup(R(a))

  @param  vm    pointer of VM.
  @param  regs  pointer to regs
  @retval 0  No error.
*/
static inline int op_arydup( mrbc_vm *vm, mrbc_value *regs )
{
  FETCH_B();

  mrbc_value ret = mrbc_array_dup( vm, &regs[a] );
  mrbc_decref(&regs[a]);
  regs[a] = ret;

  return 0;
}


//================================================================
/*! OP_AREF

  R(a) = R(b)[c]

  @param  vm    pointer of VM.
  @param  regs  pointer to regs
  @retval 0  No error.
*/
static inline int op_aref( mrbc_vm *vm, mrbc_value *regs )
{
  FETCH_BBB();

  mrbc_value *src = &regs[b];
  mrbc_value *dst = &regs[a];

  mrbc_decref( dst );

  if( src->tt == MRBC_TT_ARRAY ){
    // src is Array
    *dst = mrbc_array_get(src, c);
    mrbc_incref(dst);
  } else {
    // src is not Array
    if( c == 0 ){
      mrbc_incref(src);
      *dst = *src;
    } else {
      dst->tt = MRBC_TT_NIL;
    }
  }

  return 0;
}


//================================================================
/*! OP_ASET

  R(a)[c] = R(b)

  @param  vm    pointer of VM.
  @param  regs  pointer to regs
  @retval 0  No error.
*/
static inline int op_aset( mrbc_vm *vm, mrbc_value *regs )
{
  FETCH_BBB();

  mrbc_array_set(&regs[a], c, &regs[b]);

  return 0;
}


//================================================================
/*! OP_APOST

  *R(a),R(a+1)..R(a+c) = R(a)[b..]

  @param  vm    pointer of VM.
  @param  regs  pointer to regs
  @retval 0  No error.
*/
static inline int op_apost( mrbc_vm *vm, mrbc_value *regs )
{
  FETCH_BBB();

  mrbc_value src = regs[a];
  if( src.tt != MRBC_TT_ARRAY ){
    src = mrbc_array_new(vm, 1);
    src.array->data[0] = regs[a];
    src.array->n_stored = 1;
  }

  int pre  = b;
  int post = c;
  int len = src.array->n_stored;

  if( len > pre + post ){
    int ary_size = len-pre-post;
    regs[a] = mrbc_array_new(vm, ary_size);
    // copy elements
    int i;
    for( i = 0; i < ary_size; i++ ) {
      regs[a].array->data[i] = src.array->data[pre+i];
      mrbc_incref( &regs[a].array->data[i] );
    }
    regs[a].array->n_stored = ary_size;
  } else {
    // empty
    regs[a] = mrbc_array_new(vm, 0);
  }

  return 0;
}


//================================================================
/*! OP_INTERN

  R(a) = intern(R(a))

  @param  vm    pointer of VM.
  @param  regs  pointer to regs
  @retval 0  No error.
*/
static inline int op_intern( mrbc_vm *vm, mrbc_value *regs )
{
  FETCH_B();

  assert( regs[a].tt == MRBC_TT_STRING );

  mrbc_value sym_id = mrbc_symbol_new(vm, (const char*)regs[a].string->data);

  mrbc_decref( &regs[a] );
  regs[a] = sym_id;

  return 0;
}


//================================================================
/*! OP_STRING

  R(a) = str_dup(Lit(b))

  @param  vm    pointer of VM.
  @param  regs  pointer to regs
  @retval 0  No error.
*/
static inline int op_string( mrbc_vm *vm, mrbc_value *regs )
{
  FETCH_BB();

  mrbc_decref(&regs[a]);
  regs[a] = mrbc_irep_pool_value(vm, b);

  return 0;
}


//================================================================
/*! OP_STRING16

  R(a) = str_dup(Lit(b))

  @param  vm    pointer of VM.
  @param  regs  pointer to regs
  @retval 0  No error.
*/
static inline int op_string16( mrbc_vm *vm, mrbc_value *regs )
{
  FETCH_BS();

  mrbc_decref(&regs[a]);
  regs[a] = mrbc_irep_pool_value(vm, b);

  return 0;
}


//================================================================
/*! OP_STRCAT

  str_cat(R(a),R(a+1))

  @param  vm    pointer of VM.
  @param  regs  pointer to regs
  @retval 0  No error.
*/
static inline int op_strcat( mrbc_vm *vm, mrbc_value *regs )
{
  FETCH_B();

#if MRBC_USE_STRING
  // call "to_s"
  mrbc_method method;
  if( mrbc_find_method( &method, find_class_by_object(&regs[a+1]),
			MRBC_SYM(to_s)) == 0 ) return 0;
  if( !method.c_func ) return 0;	// TODO: Not support?

  method.func( vm, regs + a + 1, 0 );
  mrbc_string_append( &regs[a], &regs[a+1] );
  mrbc_decref_empty( &regs[a+1] );

#else
  not_supported();
#endif

  return 0;
}


//================================================================
/*! OP_HASH

  R(a) = hash_new(R(a),R(a+1)..R(a+b*2-1))

  @param  vm    pointer of VM.
  @param  regs  pointer to regs
  @retval 0  No error.
*/
static inline int op_hash( mrbc_vm *vm, mrbc_value *regs )
{
  FETCH_BB();

  mrbc_value value = mrbc_hash_new(vm, b);
  if( value.hash == NULL ) return -1;   // ENOMEM

  b *= 2;
  memcpy( value.hash->data, &regs[a], sizeof(mrbc_value) * b );
  memset( &regs[a], 0, sizeof(mrbc_value) * b );
  value.hash->n_stored = b;

  mrbc_decref(&regs[a]);
  regs[a] = value;

  return 0;
}


//================================================================
/*! OP_BLOCK, OP_METHOD

  R(a) = lambda(SEQ[b],L_METHOD)

  @param  vm    pointer of VM.
  @param  regs  pointer to regs
  @retval 0  No error.
*/
static inline int op_method( mrbc_vm *vm, mrbc_value *regs )
{
  FETCH_BB();

  mrbc_value val = mrbc_proc_new(vm, mrbc_irep_child_irep(vm, b));
  if( !val.proc ) return -1;	// ENOMEM

  mrbc_decref(&regs[a]);
  regs[a] = val;

  return 0;
}


//================================================================
/*! OP_METHOD16

  R(a) = lambda(SEQ[b],L_METHOD)

  @param  vm    pointer of VM.
  @param  regs  pointer to regs
  @retval 0  No error.
*/
static inline int op_method16( mrbc_vm *vm, mrbc_value *regs )
{
  FETCH_BS();

  mrbc_value val = mrbc_proc_new(vm, mrbc_irep_child_irep(vm, b));
  if( !val.proc ) return -1;	// ENOMEM

  mrbc_decref(&regs[a]);
  regs[a] = val;

  return 0;
}


//================================================================
/*! OP_RANGE_INC, OP_RANGE_EXC

  R(a) = range_new(R(a),R(a+1),FALSE)
  R(a) = range_new(R(a),R(a+1),TRUE)

  @param  vm    pointer of VM.
  @param  regs  pointer to regs
  @retval 0  No error.
*/
static inline int op_range( mrbc_vm *vm, mrbc_value *regs )
{
  FETCH_B();

  mrbc_value value = mrbc_range_new(vm, &regs[a], &regs[a+1],
				    (vm->inst[-2] == OP_RANGE_EXC));
  regs[a] = value;
  regs[a+1].tt = MRBC_TT_EMPTY;

  return 0;
}


//================================================================
/*! OP_CLASS

  R(a) = newclass(R(a),Syms(b),R(a+1))

  @param  vm    pointer of VM.
  @param  regs  pointer to regs
  @retval 0  No error.
*/
static inline int op_class( mrbc_vm *vm, mrbc_value *regs )
{
  FETCH_BB();

  const char *class_name = mrbc_irep_symbol_cstr(vm, b);
  mrbc_class *super = (regs[a+1].tt == MRBC_TT_CLASS) ? regs[a+1].cls : 0;
  mrbc_class *cls = mrbc_define_class(vm, class_name, super);
  if( !cls ) return -1;		// ENOMEM

  // (note)
  //  regs[a] was set to NIL by compiler. So, no need to release regs[a].
  regs[a].tt = MRBC_TT_CLASS;
  regs[a].cls = cls;

  return 0;
}


//================================================================
/*! OP_EXEC

  R(a) = blockexec(R(a),SEQ[b])

  @param  vm    pointer of VM.
  @param  regs  pointer to regs
  @retval 0  No error.
*/
static inline int op_exec( mrbc_vm *vm, mrbc_value *regs )
{
  FETCH_BB();
  assert( regs[a].tt == MRBC_TT_CLASS );

  // prepare callinfo
  mrbc_push_callinfo(vm, 0, 0, 0);

  // target irep
  vm->pc_irep = mrbc_irep_child_irep(vm, b);
  vm->inst = vm->pc_irep->code;

  // new regs and class
  vm->current_regs += a;
  vm->target_class = regs[a].cls;

  return 0;
}


//================================================================
/*! OP_EXEC16

  R(a) = blockexec(R(a),SEQ[b])

  @param  vm    pointer of VM.
  @param  regs  pointer to regs
  @retval 0  No error.
*/
static inline int op_exec16( mrbc_vm *vm, mrbc_value *regs )
{
  FETCH_BS();
  assert( regs[a].tt == MRBC_TT_CLASS );

  // prepare callinfo
  mrbc_push_callinfo(vm, 0, 0, 0);

  // target irep
  vm->pc_irep = mrbc_irep_child_irep(vm, b);
  vm->inst = vm->pc_irep->code;

  // new regs and class
  vm->current_regs += a;
  vm->target_class = regs[a].cls;

  return 0;
}


//================================================================
/*! OP_DEF

  R(a).newmethod(Syms(b),R(a+1))

  @param  vm    pointer of VM.
  @param  regs  pointer to regs
  @retval 0  No error.
*/
static inline int op_def( mrbc_vm *vm, mrbc_value *regs )
{
  FETCH_BB();

  assert( regs[a].tt == MRBC_TT_CLASS );
  assert( regs[a+1].tt == MRBC_TT_PROC );

  mrbc_class *cls = regs[a].cls;
  mrbc_sym sym_id = mrbc_irep_symbol_id(vm, b);
  mrbc_proc *proc = regs[a+1].proc;

  mrbc_method *method = mrbc_raw_alloc( sizeof(mrbc_method) );
  if( !method ) return -1; // ENOMEM

  method->type = 'M';
  method->c_func = 0;
  method->sym_id = sym_id;
  method->irep = proc->irep;
  method->next = cls->method_link;
  cls->method_link = method;

  // checking same method
  for( ;method->next != NULL; method = method->next ) {
    if( method->next->sym_id == sym_id ) {
      // Found it. Unchain it in linked list and remove.
      mrbc_method *del_method = method->next;

      method->next = del_method->next;
      /* (note)
         Case c_func == 0 is defined by this ope-code.
         Case c_func == 1 is defined by mrbc_define_method() function.
         That function uses mrbc_raw_alloc_no_free() to allocate memory.
         Thus not free this memory.
         Case c_func == 2 is builtin C function. maybe create by OP_ALIAS.
      */
      if( del_method->c_func != 1 ) mrbc_raw_free( del_method );

      break;
    }
  }

  return 0;
}


//================================================================
/*! OP_ALIAS

  alias_method(target_class,Syms(a),Syms(b))

  @param  vm    pointer of VM.
  @param  regs  pointer to regs
  @retval 0  No error.
*/
static inline int op_alias( mrbc_vm *vm, mrbc_value *regs )
{
  FETCH_BB();

  mrbc_sym sym_id_new = mrbc_irep_symbol_id(vm, a);
  mrbc_sym sym_id_org = mrbc_irep_symbol_id(vm, b);
  mrbc_class *cls = vm->target_class;
  mrbc_method method_org;

  if( mrbc_find_method( &method_org, cls, sym_id_org ) == 0 ) {
    console_printf("NameError: undefined method '%s'\n",
		   symid_to_str(sym_id_org));
    return 0;
  }

  // copy method and chain link list.
  mrbc_method *method_new = mrbc_raw_alloc( sizeof(mrbc_method) );
  if( !method_new ) return 0;	// ENOMEM

  *method_new = method_org;
  method_new->sym_id = sym_id_new;
  method_new->next = cls->method_link;
  cls->method_link = method_new;

  // checking same method
  //  see OP_DEF function. same it.
  for( ;method_new->next != NULL; method_new = method_new->next ) {
    if( method_new->next->sym_id == sym_id_new ) {
      mrbc_method *del_method = method_new->next;
      method_new->next = del_method->next;
      if( del_method->c_func != 1 ) mrbc_raw_free( del_method );
      break;
    }
  }

  return 0;
}


//================================================================
/*! OP_SCLASS

  R(a) = R(a).singleton_class

  @param  vm    pointer of VM.
  @param  regs  pointer to regs
  @retval 0  No error.
*/
static inline int op_sclass( mrbc_vm *vm, mrbc_value *regs )
{
  // currently, not supported
  FETCH_B();
  return 0;
}


//================================================================
/*! OP_TCLASS

  R(a) = target_class

  @param  vm    pointer of VM.
  @param  regs  pointer to regs
  @retval 0  No error.
*/
static inline int op_tclass( mrbc_vm *vm, mrbc_value *regs )
{
  FETCH_B();

  mrbc_decref(&regs[a]);
  regs[a].tt = MRBC_TT_CLASS;
  regs[a].cls = vm->target_class;

  return 0;
}


//================================================================
/*! OP_STOP

  stop VM

  @param  vm    pointer of VM.
  @param  regs  pointer to regs
  @retval -1  No error and exit from vm.
*/
static inline int op_stop( mrbc_vm *vm, mrbc_value *regs )
{
  FETCH_Z();

  vm->flag_preemption = 1;

  return -1;
}


//================================================================
/*! OP_ABORT

  stop VM

  @param  vm    pointer of VM.
  @param  regs  pointer to regs
  @retval -1  No error and exit from vm.
*/
static inline int op_abort( mrbc_vm *vm, mrbc_value *regs )
{
  FETCH_Z();

  vm->flag_preemption = 1;

  return -1;
}


//================================================================
/*! Dummy function for unsupported opcode Z
*/
static inline int op_dummy_Z( mrbc_vm *vm, mrbc_value *regs )
{
  uint8_t op = *(vm->inst - 1);
  FETCH_Z();

  console_printf("# Skip OP 0x%02x\n", op);
  return 0;
}


//================================================================
/*! Dummy function for unsupported opcode B
*/
static inline int op_dummy_B( mrbc_vm *vm, mrbc_value *regs )
{
  uint8_t op = *(vm->inst - 1);
  FETCH_B();

  console_printf("# Skip OP 0x%02x\n", op);
  return 0;
}


//================================================================
/*! Dummy function for unsupported opcode BB
*/
static inline int op_dummy_BB( mrbc_vm *vm, mrbc_value *regs )
{
  uint8_t op = *(vm->inst - 1);
  FETCH_BB();

  console_printf("# Skip OP 0x%02x\n", op);
  return 0;
}


//================================================================
/*! Dummy function for unsupported opcode BBB
*/
static inline int op_dummy_BBB( mrbc_vm *vm, mrbc_value *regs )
{
  uint8_t op = *(vm->inst - 1);
  FETCH_BBB();

  console_printf("# Skip OP 0x%02x\n", op);
  return 0;
}


//================================================================
/*! Open the VM.

  @param vm_arg	Pointer to mrbc_vm or NULL.
  @return	Pointer to mrbc_vm.
  @retval NULL	error.
*/
mrbc_vm *mrbc_vm_open( struct VM *vm_arg )
{
  mrbc_vm *vm = vm_arg;

  if( vm == NULL ) {
    // allocate memory.
    vm = mrbc_raw_alloc( sizeof(mrbc_vm) );
    if( vm == NULL ) return NULL;
  }

  // allocate vm id.
  int vm_id;
  for( vm_id = 0; vm_id < MAX_VM_COUNT; vm_id++ ) {
    int idx = vm_id >> 4;
    int bit = 1 << (vm_id & 0x0f);
    if( (free_vm_bitmap[idx] & bit) == 0 ) {
      free_vm_bitmap[idx] |= bit;		// found
      break;
    }
  }

  if( vm_id == MAX_VM_COUNT ) {
    if( vm_arg == NULL ) mrbc_raw_free(vm);
    return NULL;
  }
  vm_id++;

  // initialize attributes.
  memset(vm, 0, sizeof(mrbc_vm));	// caution: assume NULL is zero.
  if( vm_arg == NULL ) vm->flag_need_memfree = 1;
  vm->vm_id = vm_id;

#ifdef MRBC_DEBUG
  vm->flag_debug_mode = 1;
#endif

  return vm;
}


//================================================================
/*! Close the VM.

  @param  vm  Pointer to VM
*/
void mrbc_vm_close( struct VM *vm )
{
  // free vm id.
  int idx = (vm->vm_id-1) >> 4;
  int bit = 1 << ((vm->vm_id-1) & 0x0f);
  free_vm_bitmap[idx] &= ~bit;

  // free irep and vm
  if( vm->irep ) mrbc_irep_free( vm->irep );
  if( vm->flag_need_memfree ) mrbc_raw_free(vm);
}


//================================================================
/*! VM initializer.

  @param  vm  Pointer to VM
*/
void mrbc_vm_begin( struct VM *vm )
{
  vm->pc_irep = vm->irep;
  vm->inst = vm->pc_irep->code;

  memset(vm->regs, 0, sizeof(vm->regs));
  int i;
  for( i = 1; i < MAX_REGS_SIZE; i++ ) {
    vm->regs[i].tt = MRBC_TT_NIL;
  }
  // set self to reg[0]
  vm->regs[0] = mrbc_instance_new(vm, mrbc_class_object, 0);
  if( vm->regs[0].instance == NULL ) return;	// ENOMEM

  vm->current_regs = vm->regs;
  vm->callinfo_tail = NULL;
  vm->target_class = mrbc_class_object;

  vm->exc = 0;
  //  vm->exception_tail = 0;

  vm->error_code = 0;
  vm->flag_preemption = 0;
}


//================================================================
/*! VM finalizer.

  @param  vm  Pointer to VM
*/
void mrbc_vm_end( struct VM *vm )
{
  int i;
  for( i = 0; i < MAX_REGS_SIZE; i++ ) {
    mrbc_decref_empty(&vm->regs[i]);
  }

  mrbc_global_clear_vm_id();
  mrbc_free_all(vm);
}




//================================================================
/*! Fetch a bytecode and execute

  @param  vm    A pointer of VM.
  @retval 0  No error.
*/
int mrbc_vm_run( struct VM *vm )
{
  int ret = 0;

  do {
    // regs
    mrbc_value *regs = vm->current_regs;

    // Dispatch
    uint8_t op = *vm->inst++;

    // console_printf("%03d: OP=%02x\n", (vm->inst-1) - vm->pc_irep->code, op);

    switch( op ) {
    case OP_NOP:        ret = op_nop       (vm, regs); break;
    case OP_MOVE:       ret = op_move      (vm, regs); break;
    case OP_LOADL:      ret = op_loadl     (vm, regs); break;
    case OP_LOADL16:    ret = op_loadl16   (vm, regs); break;
    case OP_LOADI:      ret = op_loadi     (vm, regs); break;
    case OP_LOADINEG:   ret = op_loadineg  (vm, regs); break;
    case OP_LOADI__1:   // fall through
    case OP_LOADI_0:    // fall through
    case OP_LOADI_1:    // fall through
    case OP_LOADI_2:    // fall through
    case OP_LOADI_3:    // fall through
    case OP_LOADI_4:    // fall through
    case OP_LOADI_5:    // fall through
    case OP_LOADI_6:    // fall through
    case OP_LOADI_7:    ret = op_loadi_n   (vm, regs); break;
    case OP_LOADI16:    ret = op_loadi16   (vm, regs); break;
    case OP_LOADI32:    ret = op_loadi32   (vm, regs); break;
    case OP_LOADSYM:    ret = op_loadsym   (vm, regs); break;
    case OP_LOADSYM16:  ret = op_loadsym16 (vm, regs); break;
    case OP_LOADNIL:    ret = op_loadnil   (vm, regs); break;
    case OP_LOADSELF:   ret = op_loadself  (vm, regs); break;
    case OP_LOADT:      ret = op_loadt     (vm, regs); break;
    case OP_LOADF:      ret = op_loadf     (vm, regs); break;
    case OP_GETGV:      ret = op_getgv     (vm, regs); break;
    case OP_SETGV:      ret = op_setgv     (vm, regs); break;
    case OP_GETSV:      ret = op_dummy_BB  (vm, regs); break;
    case OP_SETSV:      ret = op_dummy_BB  (vm, regs); break;
    case OP_GETIV:      ret = op_getiv     (vm, regs); break;
    case OP_SETIV:      ret = op_setiv     (vm, regs); break;
    case OP_GETCV:      ret = op_dummy_BB  (vm, regs); break;
    case OP_SETCV:      ret = op_dummy_BB  (vm, regs); break;
    case OP_GETCONST:   ret = op_getconst  (vm, regs); break;
    case OP_SETCONST:   ret = op_setconst  (vm, regs); break;
    case OP_GETMCNST:   ret = op_getmcnst  (vm, regs); break;
    case OP_SETMCNST:   ret = op_dummy_BB  (vm, regs); break;
    case OP_GETUPVAR:   ret = op_getupvar  (vm, regs); break;
    case OP_SETUPVAR:   ret = op_setupvar  (vm, regs); break;
    case OP_JMP:        ret = op_jmp       (vm, regs); break;
    case OP_JMPIF:      ret = op_jmpif     (vm, regs); break;
    case OP_JMPNOT:     ret = op_jmpnot    (vm, regs); break;
    case OP_JMPNIL:     ret = op_jmpnil    (vm, regs); break;
    case OP_JMPUW:      ret = op_jmpuw     (vm, regs); break;
    case OP_EXCEPT:     ret = op_except    (vm, regs); break;
    case OP_RESCUE:     ret = op_rescue    (vm, regs); break;
    case OP_RAISEIF:    ret = op_raiseif   (vm, regs); break;
    case OP_SENDV:      ret = op_sendv     (vm, regs); break;
    case OP_SENDVB:     ret = op_sendvb    (vm, regs); break;
    case OP_SEND:       ret = op_send      (vm, regs); break;
    case OP_SENDB:      ret = op_sendb     (vm, regs); break;
  //case OP_SENDVK:     ret = op_sendvk    (vm, regs); break;
    case OP_CALL:       ret = op_dummy_Z   (vm, regs); break;
    case OP_SUPER:      ret = op_super     (vm, regs); break;
    case OP_ARGARY:     ret = op_argary    (vm, regs); break;
    case OP_ENTER:      ret = op_enter     (vm, regs); break;
    case OP_KEY_P:      ret = op_dummy_BB  (vm, regs); break;
    case OP_KEYEND:     ret = op_dummy_Z   (vm, regs); break;
    case OP_KARG:       ret = op_dummy_BB  (vm, regs); break;
    case OP_RETURN:     ret = op_return    (vm, regs); break;
    case OP_RETURN_BLK: ret = op_return_blk(vm, regs); break;
    case OP_BREAK:      ret = op_break     (vm, regs); break;
    case OP_BLKPUSH:    ret = op_blkpush   (vm, regs); break;
    case OP_ADD:        ret = op_add       (vm, regs); break;
    case OP_ADDI:       ret = op_addi      (vm, regs); break;
    case OP_SUB:        ret = op_sub       (vm, regs); break;
    case OP_SUBI:       ret = op_subi      (vm, regs); break;
    case OP_MUL:        ret = op_mul       (vm, regs); break;
    case OP_DIV:        ret = op_div       (vm, regs); break;
    case OP_EQ:         ret = op_eq        (vm, regs); break;
    case OP_LT:         ret = op_lt        (vm, regs); break;
    case OP_LE:         ret = op_le        (vm, regs); break;
    case OP_GT:         ret = op_gt        (vm, regs); break;
    case OP_GE:         ret = op_ge        (vm, regs); break;
    case OP_ARRAY:      ret = op_array     (vm, regs); break;
    case OP_ARRAY2:     ret = op_array2    (vm, regs); break;
    case OP_ARYCAT:     ret = op_arycat    (vm, regs); break;
    case OP_ARYPUSH:    ret = op_dummy_B   (vm, regs); break;
    case OP_ARYDUP:     ret = op_arydup    (vm, regs); break;
    case OP_AREF:       ret = op_aref      (vm, regs); break;
    case OP_ASET:       ret = op_aset      (vm, regs); break;
    case OP_APOST:      ret = op_apost     (vm, regs); break;
    case OP_INTERN:     ret = op_intern    (vm, regs); break;
    case OP_STRING:     ret = op_string    (vm, regs); break;
    case OP_STRING16:   ret = op_string16  (vm, regs); break;
    case OP_STRCAT:     ret = op_strcat    (vm, regs); break;
    case OP_HASH:       ret = op_hash      (vm, regs); break;
    case OP_HASHADD:    ret = op_dummy_BB  (vm, regs); break;
    case OP_HASHCAT:    ret = op_dummy_B   (vm, regs); break;
    case OP_LAMBDA:     ret = op_dummy_BB  (vm, regs); break;
    case OP_BLOCK:      // fall through
    case OP_METHOD:     ret = op_method    (vm, regs); break;
    case OP_BLOCK16:    // fall through, order of OP_METHOD and OP_BLOCK16 is changed.
    case OP_METHOD16:   ret = op_method16  (vm, regs); break;
    case OP_RANGE_INC:  // fall through
    case OP_RANGE_EXC:  ret = op_range     (vm, regs); break;
    case OP_OCLASS:     ret = op_dummy_B   (vm, regs); break;
    case OP_CLASS:      ret = op_class     (vm, regs); break;
    case OP_MODULE:     ret = op_dummy_BB  (vm, regs); break;
    case OP_EXEC:       ret = op_exec      (vm, regs); break;
    case OP_EXEC16:     ret = op_exec16    (vm, regs); break;
    case OP_DEF:        ret = op_def       (vm, regs); break;
    case OP_ALIAS:      ret = op_alias     (vm, regs); break;
    case OP_UNDEF:      ret = op_dummy_B   (vm, regs); break;
    case OP_SCLASS:     ret = op_sclass    (vm, regs); break;
    case OP_TCLASS:     ret = op_tclass    (vm, regs); break;
    case OP_DEBUG:      ret = op_dummy_BBB (vm, regs); break;
    case OP_ERR:        ret = op_dummy_B   (vm, regs); break;
    case OP_STOP:       ret = op_stop      (vm, regs); break;

    case OP_ABORT:      ret = op_abort     (vm, regs); break;
    default:
      console_printf("Unknown OP 0x%02x\n", op);
      break;
    }

    // Handle exception
    if( vm->exc ){
      // check
      const mrbc_irep_catch_handler *handler = catch_handler_find(vm, MRBC_CATCH_FILTER_ALL);
      if( handler != NULL ){
	vm->inst = vm->pc_irep->code + bin_to_uint32(handler->target);
      }
    }

    // raise in top level
    // exit vm
    // if( vm->callinfo_tail == NULL && vm->exc ) return 0;
  } while( !vm->flag_preemption );

  vm->flag_preemption = 0;

  return ret;
}<|MERGE_RESOLUTION|>--- conflicted
+++ resolved
@@ -1002,19 +1002,9 @@
 {
   FETCH_B();
 
-<<<<<<< HEAD
   mrb_value *exc = &regs[a];
   mrbc_incref( &regs[a] );
   vm->exc = exc;
-=======
-  if( vm->catch_stack_idx > 0 ){
-    vm->inst = vm->catch_stack[ --vm->catch_stack_idx ];
-    vm->exc = NULL;
-  } else {
-    mrbc_incref( &regs[a] );
-    vm->exc = (mrbc_class *)&regs[a];
-  }
->>>>>>> aeb8eae4
 
   return 0;
 }
