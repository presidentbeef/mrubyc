/*! @file
  @brief
  mruby/c value definitions

  <pre>
  Copyright (C) 2015-2020 Kyushu Institute of Technology.
  Copyright (C) 2015-2020 Shimane IT Open-Innovation Center.

  This file is distributed under BSD 3-Clause License.


  </pre>
*/

/***** Feature test switches ************************************************/
/***** System headers *******************************************************/
//@cond
#include "vm_config.h"
#include <string.h>
#include <assert.h>
//@endcond

/***** Local headers ********************************************************/
#include "value.h"
#include "symbol.h"
#include "class.h"
#include "error.h"
#include "c_string.h"
#include "c_range.h"
#include "c_array.h"
#include "c_hash.h"
#include "symbol.h"


/***** Constant values ******************************************************/
/***** Macros ***************************************************************/
/***** Typedefs *************************************************************/
/***** Function prototypes **************************************************/
/***** Local variables ******************************************************/
/***** Global variables *****************************************************/
//================================================================
/*! function table for object delete.

  @note must be same order as mrbc_vtype.
  @see mrbc_vtype in value.h
*/
void (* const mrbc_delfunc[])(mrbc_value *) = {
  0, 0, 0, 0, 0, 0, 0, 0,
  mrbc_instance_delete,		// MRBC_TT_OBJECT    = 8,
  mrbc_proc_delete,		// MRBC_TT_PROC	     = 9,
  mrbc_array_delete,		// MRBC_TT_ARRAY     = 10,
#if MRBC_USE_STRING
  mrbc_string_delete,		// MRBC_TT_STRING    = 11,
#else
  NULL,
#endif
  mrbc_range_delete,		// MRBC_TT_RANGE     = 12,
  mrbc_hash_delete,		// MRBC_TT_HASH	     = 13,
  mrbc_exception_delete,	// MRBC_TT_EXCEPTION = 14,
};


/***** Signal catching functions ********************************************/
/***** Local functions ******************************************************/
/***** Global functions *****************************************************/

//================================================================
/*! compare two mrbc_values

  @param  v1	Pointer to mrbc_value
  @param  v2	Pointer to another mrbc_value
  @retval 0	v1 == v2
  @retval plus	v1 >  v2
  @retval minus	v1 <  v2
*/
int mrbc_compare(const mrbc_value *v1, const mrbc_value *v2)
{
#if MRBC_USE_FLOAT
  mrbc_float_t d1, d2;
#endif

  // to compare Symbols
  const char *str1, *str2;
  int diff, len, res;

  // if TT_XXX is different
  if( mrbc_type(*v1) != mrbc_type(*v2) ) {
#if MRBC_USE_FLOAT
    // but Numeric?
    if( mrbc_type(*v1) == MRBC_TT_INTEGER && mrbc_type(*v2) == MRBC_TT_FLOAT ) {
      d1 = v1->i;
      d2 = v2->d;
      goto CMP_FLOAT;
    }
    if( mrbc_type(*v1) == MRBC_TT_FLOAT && mrbc_type(*v2) == MRBC_TT_INTEGER ) {
      d1 = v1->d;
      d2 = v2->i;
      goto CMP_FLOAT;
    }
#endif

    // leak Empty?
    if((mrbc_type(*v1) == MRBC_TT_EMPTY && mrbc_type(*v2) == MRBC_TT_NIL) ||
       (mrbc_type(*v1) == MRBC_TT_NIL   && mrbc_type(*v2) == MRBC_TT_EMPTY)) return 0;

    // other case
    return mrbc_type(*v1) - mrbc_type(*v2);
  }

  // check value
  switch( mrbc_type(*v1) ) {
  case MRBC_TT_NIL:
  case MRBC_TT_FALSE:
  case MRBC_TT_TRUE:
    return 0;

  case MRBC_TT_INTEGER:
    return mrbc_integer(*v1) - mrbc_integer(*v2);

<<<<<<< HEAD
  case MRBC_TT_SYMBOL:
    str1 = mrbc_symid_to_str(mrbc_symbol(*v1));
    str2 = mrbc_symid_to_str(mrbc_symbol(*v2));
    diff = strlen(str1) - strlen(str2);
    len = diff < 0 ? strlen(str1) : strlen(str2);
    res = memcmp(str1, str2, len);
    if( res != 0 ) return res;
    return diff;
=======
  case MRBC_TT_SYMBOL: {
    const char *str1 = mrbc_symid_to_str(mrbc_symbol(*v1));
    const char *str2 = mrbc_symid_to_str(mrbc_symbol(*v2));
    int diff = strlen(str1) - strlen(str2);
    int len = diff < 0 ? strlen(str1) : strlen(str2);
    int res = memcmp(str1, str2, len);
    return (res != 0) ? res : diff;
  }
>>>>>>> 116427c6

#if MRBC_USE_FLOAT
  case MRBC_TT_FLOAT:
    d1 = mrbc_float(*v1);
    d2 = mrbc_float(*v2);
    goto CMP_FLOAT;
#endif

  case MRBC_TT_CLASS:
  case MRBC_TT_OBJECT:
  case MRBC_TT_PROC:
    return -1 + (v1->proc == v2->proc) + (v1->proc > v2->proc)*2;

  case MRBC_TT_ARRAY:
    return mrbc_array_compare( v1, v2 );

#if MRBC_USE_STRING
  case MRBC_TT_STRING:
    return mrbc_string_compare( v1, v2 );
#endif

  case MRBC_TT_RANGE:
    return mrbc_range_compare( v1, v2 );

  case MRBC_TT_HASH:
    return mrbc_hash_compare( v1, v2 );

  default:
    return 1;
  }

#if MRBC_USE_FLOAT
 CMP_FLOAT:
  return -1 + (d1 == d2) + (d1 > d2)*2;	// caution: NaN == NaN is false
#endif
}


#if defined(MRBC_ALLOC_VMID)
//================================================================
/*! clear vm id

  @param   v     Pointer to target mrbc_value
*/
void mrbc_clear_vm_id(mrbc_value *v)
{
  switch( mrbc_type(*v) ) {
  case MRBC_TT_OBJECT:	mrbc_instance_clear_vm_id(v);	break;
  case MRBC_TT_PROC:	mrbc_proc_clear_vm_id(v);	break;
  case MRBC_TT_ARRAY:	mrbc_array_clear_vm_id(v);	break;
#if MRBC_USE_STRING
  case MRBC_TT_STRING:	mrbc_string_clear_vm_id(v);	break;
#endif
  case MRBC_TT_RANGE:	mrbc_range_clear_vm_id(v);	break;
  case MRBC_TT_HASH:	mrbc_hash_clear_vm_id(v);	break;

  default:
    // Nothing
    break;
  }
}
#endif


//================================================================
/*! convert ASCII string to integer mruby/c version

  @param  s	source string.
  @param  base	n base.
  @return	result.
*/
mrbc_int_t mrbc_atoi( const char *s, int base )
{
  int ret = 0;
  int sign = 0;

 REDO:
  switch( *s ) {
  case '-':
    sign = 1;
    // fall through.
  case '+':
    s++;
    break;

  case ' ':
    s++;
    goto REDO;
  }

  int ch;
  while( (ch = *s++) != '\0' ) {
    int n;

    if( 'a' <= ch ) {
      n = ch - 'a' + 10;
    } else
    if( 'A' <= ch ) {
      n = ch - 'A' + 10;
    } else
    if( '0' <= ch && ch <= '9' ) {
      n = ch - '0';
    } else {
      break;
    }
    if( n >= base ) break;

    ret = ret * base + n;
  }

  if( sign ) ret = -ret;

  return ret;
}<|MERGE_RESOLUTION|>--- conflicted
+++ resolved
@@ -117,16 +117,6 @@
   case MRBC_TT_INTEGER:
     return mrbc_integer(*v1) - mrbc_integer(*v2);
 
-<<<<<<< HEAD
-  case MRBC_TT_SYMBOL:
-    str1 = mrbc_symid_to_str(mrbc_symbol(*v1));
-    str2 = mrbc_symid_to_str(mrbc_symbol(*v2));
-    diff = strlen(str1) - strlen(str2);
-    len = diff < 0 ? strlen(str1) : strlen(str2);
-    res = memcmp(str1, str2, len);
-    if( res != 0 ) return res;
-    return diff;
-=======
   case MRBC_TT_SYMBOL: {
     const char *str1 = mrbc_symid_to_str(mrbc_symbol(*v1));
     const char *str2 = mrbc_symid_to_str(mrbc_symbol(*v2));
@@ -135,7 +125,6 @@
     int res = memcmp(str1, str2, len);
     return (res != 0) ? res : diff;
   }
->>>>>>> 116427c6
 
 #if MRBC_USE_FLOAT
   case MRBC_TT_FLOAT:
