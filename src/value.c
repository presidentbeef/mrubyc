--- conflicted
+++ resolved
@@ -107,22 +107,8 @@
   case MRBC_TT_TRUE:
     return 0;
 
-<<<<<<< HEAD
-  case MRBC_TT_FIXNUM:
-    return mrbc_fixnum(*v1) - mrbc_fixnum(*v2);
-=======
   case MRBC_TT_INTEGER:
     return mrbc_integer(*v1) - mrbc_integer(*v2);
-
-  case MRBC_TT_SYMBOL: {
-    const char *str1 = mrbc_symid_to_str(mrbc_symbol(*v1));
-    const char *str2 = mrbc_symid_to_str(mrbc_symbol(*v2));
-    int diff = strlen(str1) - strlen(str2);
-    int len = diff < 0 ? strlen(str1) : strlen(str2);
-    int res = memcmp(str1, str2, len);
-    return (res != 0) ? res : diff;
-  }
->>>>>>> b07d4877
 
   case MRBC_TT_SYMBOL: {
     const char *str1 = mrbc_symid_to_str(mrbc_symbol(*v1));
