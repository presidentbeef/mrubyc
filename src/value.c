--- conflicted
+++ resolved
@@ -23,10 +23,6 @@
     ptr->super = super;
     ptr->name = add_sym(name);
     ptr->procs = 0;
-<<<<<<< HEAD
-    //    ptr->next = 0;
-=======
->>>>>>> e0bf6c6d
   }
   return ptr;
 }
