/*! @file
  @brief
  mruby bytecode executor.

  <pre>
  Copyright (C) 2015-2021 Kyushu Institute of Technology.
  Copyright (C) 2015-2021 Shimane IT Open-Innovation Center.

  This file is distributed under BSD 3-Clause License.

  Fetch mruby VM bytecodes, decode and execute.

  </pre>
*/

#ifndef MRBC_SRC_VM_H_
#define MRBC_SRC_VM_H_

/***** Feature test switches ************************************************/
/***** System headers *******************************************************/
/***** Local headers ********************************************************/
#include "vm_config.h"
#include "value.h"
#include "class.h"

#ifdef __cplusplus
extern "C" {
#endif
/***** Constat values *******************************************************/
/***** Macros ***************************************************************/
/***** Typedefs *************************************************************/
//================================================================
/*!@brief
  IREP Internal REPresentation
*/
typedef struct IREP {
#if defined(MRBC_DEBUG)
  uint8_t type[2];		//!< # for debug.
#endif

  uint16_t nlocals;		//!< # of local variables
  uint16_t nregs;		//!< # of register variables
  uint16_t rlen;		//!< # of child IREP blocks
  uint16_t clen;		//!< # of catch handlers
  uint16_t ilen;		//!< # of bytes in OpCode
  uint16_t plen;		//!< # of pools
  uint16_t slen;		//!< # of symbols

  const uint8_t *code;		//!< ISEQ (code) BLOCK
  const uint8_t *mrb_pool;	//!< pointer to mrb's POOL.

  uint8_t data[];		//!< variable data. (see load.c)
				//!<  mrbc_sym   tbl_syms[slen]
				//!<  uint16_t   tbl_pools[plen]
				//!<  mrbc_irep *tbl_ireps[rlen]
} mrbc_irep;
typedef struct IREP mrb_irep;


//================================================================
/*!@brief
  Catch Handler Type
*/
typedef enum mrbc_catch_type {
  MRB_CATCH_RESCUE = 0,
  MRB_CATCH_ENSURE = 1,
} mrbc_catch_type;


//================================================================
/*!@brief
  IREP Catch Handler
*/
typedef struct IREP_CATCH_HANDLER {
  uint8_t type;		//!< enum mrb_catch_type, 1 byte
  uint8_t begin[4];	//!< The starting address to match the hander. Includes this.
  uint8_t end[4];	//!< The endpoint address that matches the hander. Not Includes this.
  uint8_t target[4];	//!< The address to jump to if a match is made.
} mrbc_irep_catch_handler;


//================================================================
/*!@brief
  Call information
*/
typedef struct CALLINFO {
  struct CALLINFO *prev;	//!< previous linked list.
  mrbc_irep *pc_irep;		//!< copy from mrbc_vm.
  const uint8_t *inst;		//!< copy from mrbc_vm.
  mrbc_value *current_regs;	//!< copy from mrbc_vm.
  mrbc_class *target_class;	//!< copy from mrbc_vm.
  mrbc_class *own_class;	//!< class that owns method.
  mrbc_sym method_id;		//!< called method ID.
  uint8_t reg_offset;		//!< register offset after call.
  uint8_t n_args;		//!< # of arguments.
} mrbc_callinfo;
typedef struct CALLINFO mrb_callinfo;


//================================================================
/*!@brief
  Virtual Machine
*/
typedef struct VM {
  mrbc_irep *irep;

  uint8_t vm_id;	// vm_id : 1..n
  const uint8_t *mrb;	// bytecode

  mrbc_irep *pc_irep;	// PC
  const uint8_t *inst;	// instruction

  mrbc_value    regs[MAX_REGS_SIZE];
  mrbc_value    *current_regs;
  mrbc_callinfo *callinfo_tail;
<<<<<<< HEAD
=======
  int catch_stack_idx;
  const uint8_t *catch_stack[5];	// Catch/UW stack
>>>>>>> aeb8eae4

  mrbc_class *target_class;

#ifdef MRBC_DEBUG
  uint8_t flag_debug_mode;
#endif

  mrbc_class *exc;
  mrbc_value exc_message;

  int32_t error_code;

  volatile int8_t flag_preemption;
  int8_t flag_need_memfree;
} mrbc_vm;
typedef struct VM mrb_vm;


/***** Global variables *****************************************************/
/***** Function prototypes **************************************************/
void mrbc_cleanup_vm(void);
const char *mrbc_get_callee_name(struct VM *vm);
mrbc_callinfo *mrbc_push_callinfo(struct VM *vm, mrbc_sym method_id, int reg_offset, int n_args);
void mrbc_pop_callinfo(struct VM *vm);
mrbc_vm *mrbc_vm_open(struct VM *vm_arg);
void mrbc_vm_close(struct VM *vm);
void mrbc_vm_begin(struct VM *vm);
void mrbc_vm_end(struct VM *vm);
int mrbc_vm_run(struct VM *vm);


/***** Inline functions *****************************************************/
//================================================================
/*! Get 32bit value from memory.

  @param  s	Pointer to memory.
  @return	32bit unsigned value.
*/
static inline uint32_t bin_to_uint32( const void *s )
{
  // Little endian, no alignment.
  //  e.g. ARM Coretex-M4, Intel x86
#if defined(MRBC_LITTLE_ENDIAN) && !defined(MRBC_REQUIRE_32BIT_ALIGNMENT)
  uint32_t x = *((uint32_t *)s);
  return (x << 24) | ((x & 0xff00) << 8) | ((x >> 8) & 0xff00) | (x >> 24);

  // Big endian, no alignment.
  //  e.g. IBM PPC405
#elif defined(MRBC_BIG_ENDIAN) && !defined(MRBC_REQUIRE_32BIT_ALIGNMENT)
  uint32_t x = *((uint32_t *)s);
  return x;

  // 32bit alignment required.
  // Little endian
  //  e.g. ARM Coretex-M0
  // Big endian
  //  e.g. OpenRISC
#elif defined(MRBC_REQUIRE_32BIT_ALIGNMENT)
  uint8_t *p = (uint8_t *)s;
  uint32_t x = *p++;
  x <<= 8;
  x |= *p++;
  x <<= 8;
  x |= *p++;
  x <<= 8;
  x |= *p;
  return x;

#else
  #error "Specify MRBC_BIG_ENDIAN or MRBC_LITTLE_ENDIAN"
#endif
}


//================================================================
/*! Get 16bit value from memory.

  @param  s	Pointer to memory.
  @return	16bit unsigned value.
*/
static inline uint16_t bin_to_uint16( const void *s )
{
  // Little endian, no alignment.
#if defined(MRBC_LITTLE_ENDIAN) && !defined(MRBC_REQUIRE_32BIT_ALIGNMENT)
  uint16_t x = *((uint16_t *)s);
  return (x << 8) | (x >> 8);

  // Big endian, no alignment.
#elif defined(MRBC_BIG_ENDIAN) && !defined(MRBC_REQUIRE_32BIT_ALIGNMENT)
  uint16_t x = *((uint16_t *)s);
  return x;

  // 32bit alignment required.
#elif defined(MRBC_REQUIRE_32BIT_ALIGNMENT)
  uint8_t *p = (uint8_t *)s;
  uint16_t x = *p++;
  x <<= 8;
  x |= *p;
  return x;

#endif
}


//================================================================
/*! Set 32bit value to memory.

  @param  v	Source value.
  @param  d	Pointer to memory.
*/
static inline void uint32_to_bin( uint32_t v, void *d )
{
  uint8_t *p = (uint8_t *)d + 3;
  *p-- = 0xff & v;
  v >>= 8;
  *p-- = 0xff & v;
  v >>= 8;
  *p-- = 0xff & v;
  v >>= 8;
  *p = 0xff & v;
}


//================================================================
/*! Set 16bit value to memory.

  @param  v	Source value.
  @param  d	Pointer to memory.
*/
static inline void uint16_to_bin( uint16_t v, void *d )
{
  uint8_t *p = (uint8_t *)d;
  *p++ = (v >> 8);
  *p = 0xff & v;
}


#ifdef __cplusplus
}
#endif
#endif<|MERGE_RESOLUTION|>--- conflicted
+++ resolved
@@ -113,11 +113,6 @@
   mrbc_value    regs[MAX_REGS_SIZE];
   mrbc_value    *current_regs;
   mrbc_callinfo *callinfo_tail;
-<<<<<<< HEAD
-=======
-  int catch_stack_idx;
-  const uint8_t *catch_stack[5];	// Catch/UW stack
->>>>>>> aeb8eae4
 
   mrbc_class *target_class;
 
