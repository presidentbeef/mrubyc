--- conflicted
+++ resolved
@@ -895,12 +895,7 @@
     return;
   }
 
-<<<<<<< HEAD
-  // Argument Error. raise?
-  mrbc_print("ArgumentError\n");
-=======
   mrbc_raise( vm, MRBC_CLASS(ArgumentError), 0 );
->>>>>>> 116427c6
 }
 
 
@@ -948,12 +943,7 @@
     return;
   }
 
-<<<<<<< HEAD
-  // Argument Error. raise?
-  mrbc_print("ArgumentError\n");
-=======
   mrbc_raise( vm, MRBC_CLASS(ArgumentError), 0 );
->>>>>>> 116427c6
 }
 
 
