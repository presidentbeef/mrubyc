--- conflicted
+++ resolved
@@ -568,11 +568,7 @@
   /*
     other case
   */
-<<<<<<< HEAD
-  console_print("ArgumentError\n");	// raise?
-=======
   mrbc_print("ArgumentError\n");	// raise?
->>>>>>> b07d4877
 }
 
 
@@ -581,13 +577,8 @@
 */
 static void c_array_add(struct VM *vm, mrbc_value v[], int argc)
 {
-<<<<<<< HEAD
-  if( mrb_type(v[1]) != MRBC_TT_ARRAY ) {
-    console_print("TypeError\n");	// raise?
-=======
   if( mrbc_type(v[1]) != MRBC_TT_ARRAY ) {
     mrbc_print("TypeError\n");	// raise?
->>>>>>> b07d4877
     return;
   }
 
@@ -677,11 +668,7 @@
   /*
     other case
   */
-<<<<<<< HEAD
-  console_print("Not support such case in Array#[].\n");
-=======
   mrbc_print("Not support such case in Array#[].\n");
->>>>>>> b07d4877
   return;
 
  RETURN_NIL:
@@ -706,15 +693,9 @@
   /*
     in case of self[start, length] = val
   */
-<<<<<<< HEAD
-  if( argc == 3 && v[1].tt == MRBC_TT_FIXNUM && v[2].tt == MRBC_TT_FIXNUM ) {
-    int pos = v[1].i;
-    int len = v[2].i;
-=======
   if( argc == 3 && mrbc_type(v[1]) == MRBC_TT_INTEGER && mrbc_type(v[2]) == MRBC_TT_INTEGER ) {
     int pos = mrbc_integer(v[1]);
     int len = mrbc_integer(v[2]);
->>>>>>> b07d4877
 
     if( pos < 0 ) {
       pos = 0;
@@ -756,11 +737,7 @@
   /*
     other case
   */
-<<<<<<< HEAD
-  console_print("Not support such case in Array#[].\n");
-=======
   mrbc_print("Not support such case in Array#[].\n");
->>>>>>> b07d4877
 }
 
 
@@ -895,11 +872,7 @@
   /*
     in case of pop(n) -> Array
   */
-<<<<<<< HEAD
-  if( argc == 1 && v[1].tt == MRBC_TT_FIXNUM ) {
-=======
   if( argc == 1 && mrbc_type(v[1]) == MRBC_TT_INTEGER ) {
->>>>>>> b07d4877
     int pos = mrbc_array_size(&v[0]) - v[1].i;
     mrbc_value val = mrbc_array_divide(vm, &v[0], pos);
     SET_RETURN(val);
@@ -907,11 +880,7 @@
   }
 
   // Argument Error. raise?
-<<<<<<< HEAD
-  console_print("ArgumentError\n");
-=======
   mrbc_print("ArgumentError\n");
->>>>>>> b07d4877
 }
 
 
@@ -942,11 +911,7 @@
   /*
     in case of pop(n) -> Array
   */
-<<<<<<< HEAD
-  if( argc == 1 && v[1].tt == MRBC_TT_FIXNUM ) {
-=======
   if( argc == 1 && mrbc_type(v[1]) == MRBC_TT_INTEGER ) {
->>>>>>> b07d4877
     mrbc_value val = mrbc_array_divide(vm, &v[0], v[1].i);
 
     // swap v[0] and val
@@ -964,11 +929,7 @@
   }
 
   // Argument Error. raise?
-<<<<<<< HEAD
-  console_print("ArgumentError\n");
-=======
   mrbc_print("ArgumentError\n");
->>>>>>> b07d4877
 }
 
 
