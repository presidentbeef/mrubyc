/*! @file
  @brief
  Object, Proc, Nil, True and False class.

  <pre>
  Copyright (C) 2015-2022 Kyushu Institute of Technology.
  Copyright (C) 2015-2022 Shimane IT Open-Innovation Center.

  This file is distributed under BSD 3-Clause License.

  </pre>
*/


/***** Feature test switches ************************************************/
/***** System headers *******************************************************/
#include "vm_config.h"
#include <stdlib.h>
#include <stdint.h>
#include <string.h>
#include <assert.h>

/***** Local headers ********************************************************/
#include "alloc.h"
#include "value.h"
#include "symbol.h"
#include "error.h"
#include "class.h"
#include "c_string.h"
#include "c_array.h"
#include "c_hash.h"
#include "vm.h"
#include "console.h"

/***** Functions ************************************************************/

//----------------------------------------------------------------
// Object class
//----------------------------------------------------------------
//================================================================
/*! (method) new
 */
static void c_object_new(struct VM *vm, mrbc_value v[], int argc)
{
  mrbc_class *cls = v->cls;
  mrbc_value new_obj = mrbc_instance_new(vm, cls, 0);
  if( new_obj.instance == NULL ) return;	// ENOMEM

  mrbc_decref(&v[0]);
  v[0] = new_obj;

  mrbc_method method;
  if( mrbc_find_method( &method, cls, MRBC_SYM(initialize) ) == NULL ) return;

  // call initializer
  mrbc_decref(&v[argc+1]);
  mrbc_set_nil(&v[argc+1]);
  mrbc_callinfo *callinfo = mrbc_push_callinfo(vm, MRBC_SYM(initialize), (v - vm->cur_regs), argc);
  callinfo->own_class = method.cls;

  vm->cur_irep = method.irep;
  vm->inst = method.irep->inst;
  vm->cur_regs = v;
}


//================================================================
/*! (operator) !
 */
static void c_object_not(struct VM *vm, mrbc_value v[], int argc)
{
  SET_BOOL_RETURN( mrbc_type(v[0]) == MRBC_TT_NIL || mrbc_type(v[0]) == MRBC_TT_FALSE );
}


//================================================================
/*! (operator) !=
 */
static void c_object_neq(struct VM *vm, mrbc_value v[], int argc)
{
  int result = mrbc_compare( &v[0], &v[1] );
  SET_BOOL_RETURN( result != 0 );
}


//================================================================
/*! (operator) <=>
 */
static void c_object_compare(struct VM *vm, mrbc_value v[], int argc)
{
  int result = mrbc_compare( &v[0], &v[1] );
  SET_INT_RETURN( result );
}


//================================================================
/*! (operator) ===
 */
static void c_object_equal3(struct VM *vm, mrbc_value v[], int argc)
{
  int result;

  if( mrbc_type(v[0]) == MRBC_TT_CLASS ) {
    result = mrbc_obj_is_kind_of( &v[1], v[0].cls );
  } else {
    result = (mrbc_compare( &v[0], &v[1] ) == 0);
  }

  SET_BOOL_RETURN( result );
}


//================================================================
/*! (method) class
 */
static void c_object_class(struct VM *vm, mrbc_value v[], int argc)
{
  mrbc_value value = {.tt = MRBC_TT_CLASS};
  value.cls = find_class_by_object( v );
  SET_RETURN( value );
}


//================================================================
/*! (method) dup
 */
static void c_object_dup(struct VM *vm, mrbc_value v[], int argc)
{
  if( mrbc_type(v[0]) == MRBC_TT_OBJECT ) {
    mrbc_value new_obj = mrbc_instance_new(vm, v->instance->cls, 0);
    mrbc_kv_dup( &v->instance->ivar, &new_obj.instance->ivar );

    mrbc_decref( v );
    *v = new_obj;
    return;
  }


  // TODO: need support TT_PROC and TT_RANGE. but really need?
  return;
}


//================================================================
/*! (method) block_given?
 */
static void c_object_block_given(struct VM *vm, mrbc_value v[], int argc)
{
  mrbc_callinfo *callinfo = vm->callinfo_tail;
  if( !callinfo ) goto RETURN_FALSE;

  mrbc_value *regs = callinfo->cur_regs + callinfo->reg_offset;

  if( mrbc_type(regs[0]) == MRBC_TT_PROC ) {
    callinfo = regs[0].proc->callinfo_self;
    if( !callinfo ) goto RETURN_FALSE;

    regs = callinfo->cur_regs + callinfo->reg_offset;
  }

  SET_BOOL_RETURN( mrbc_type(regs[callinfo->n_args+1]) == MRBC_TT_PROC );
  return;

 RETURN_FALSE:
  SET_FALSE_RETURN();
}


//================================================================
/*! (method) is_a, kind_of
 */
static void c_object_kind_of(struct VM *vm, mrbc_value v[], int argc)
{
  int result = 0;
  if( mrbc_type(v[1]) != MRBC_TT_CLASS ) goto DONE;	// TypeError. raise?

  result = mrbc_obj_is_kind_of( &v[0], v[1].cls );

 DONE:
  SET_BOOL_RETURN( result );
}


//================================================================
/*! (method) nil?
 */
static void c_object_nil(struct VM *vm, mrbc_value v[], int argc)
{
  SET_BOOL_RETURN( mrbc_type(v[0]) == MRBC_TT_NIL );
}


//================================================================
/*! (method) p
 */
static void c_object_p(struct VM *vm, mrbc_value v[], int argc)
{
  int i;
  for( i = 1; i <= argc; i++ ) {
    mrbc_p( &v[i] );
  }

  if (argc == 0) {
    SET_NIL_RETURN();
  } else if (argc == 1) {
    mrbc_incref( &v[1] );
    SET_RETURN(v[1]);
  } else {
    mrbc_value value = mrbc_array_new(vm, argc);
    if( value.array == NULL ) {
      SET_NIL_RETURN();  // ENOMEM
    } else {
      for ( i = 1; i <= argc; i++ ) {
        mrbc_incref( &v[i] );
        value.array->data[i-1] = v[i];
      }
      value.array->n_stored = argc;
      SET_RETURN(value);
    }
  }
}


//================================================================
/*! (method) print
 */
static void c_object_print(struct VM *vm, mrbc_value v[], int argc)
{
  int i;
  for( i = 1; i <= argc; i++ ) {
    mrbc_print_sub( &v[i] );
  }
}


//================================================================
/*! (method) puts
 */
static void c_object_puts(struct VM *vm, mrbc_value v[], int argc)
{
  int i;
  if( argc ){
    for( i = 1; i <= argc; i++ ) {
      if( mrbc_puts_sub( &v[i] ) == 0 ) mrbc_putchar('\n');
    }
  } else {
    mrbc_putchar('\n');
  }
  SET_NIL_RETURN();
}


//================================================================
/*! (method) raise

  case 1. raise
  case 2. raise "message"
  case 3. raise Exception
  case 4. raise Exception, "message"
*/
static void c_object_raise(struct VM *vm, mrbc_value v[], int argc)
{
<<<<<<< HEAD
  if( !vm->exc ){
    // raise exception
    if( argc == 0 ){
      // 1. raise
      vm->exc = mrbc_class_runtimeerror;
      vm->exc_message = mrbc_nil_value();
    } else if( argc == 1 ){
      if( v[1].tt == MRBC_TT_CLASS ){
	// 3. raise Exception
	vm->exc = v[1].cls;
	vm->exc_message = mrbc_nil_value();
      } else {
	// 2. raise "param"
	mrbc_incref( &v[1] );
	vm->exc = mrbc_class_runtimeerror;
	vm->exc_message = v[1];
      }
    } else if( argc == 2 ){
      // 4. raise Exception, "param"
      mrbc_incref( &v[2] );
      vm->exc = v[1].cls;
      vm->exc_message = v[2];
    }
=======
  assert( !mrbc_israised(vm) );

  // case 1. raise (no argument)
  if( argc == 0 ) {
    vm->exception = mrbc_exception_new( vm,
					MRBC_CLASS(RuntimeError),
					"",
					0 );
  } else

  // case 2. raise "message"
  if( argc == 1 && mrbc_type(v[1]) == MRBC_TT_STRING ) {
    vm->exception = mrbc_exception_new( vm,
					MRBC_CLASS(RuntimeError),
					mrbc_string_cstr(&v[1]),
					mrbc_string_size(&v[1]) );
  } else

  // case 3-1. raise ExceptionClass
  if( argc == 1 && mrbc_type(v[1]) == MRBC_TT_CLASS ) {
    vm->exception = mrbc_exception_new( vm,
					v[1].cls,
					NULL,
					0 );
  } else

  // case 3-2. raise ExceptionObject
  if( argc == 1 && mrbc_type(v[1]) == MRBC_TT_EXCEPTION ) {
    mrbc_incref( &v[1] );
    vm->exception = v[1];
  } else

  // case 4-1. raise Exception, "param"
  if( argc == 2 && mrbc_type(v[1]) == MRBC_TT_CLASS
                && mrbc_type(v[2]) == MRBC_TT_STRING ) {
    vm->exception = mrbc_exception_new( vm,
					v[1].cls,
					mrbc_string_cstr(&v[2]),
					mrbc_string_size(&v[2]) );
  } else

  // case 4-2. raise ExceptionObject, "param"
  if( argc == 2 && mrbc_type(v[1]) == MRBC_TT_EXCEPTION
                && mrbc_type(v[2]) == MRBC_TT_STRING ) {
    mrbc_incref( &v[1] );
    vm->exception = v[1];
    mrbc_exception_set_message( vm, &vm->exception,
				mrbc_string_cstr(&v[2]),
				mrbc_string_size(&v[2]) );
>>>>>>> b07d4877
  } else {

    // fail.
    vm->exception = mrbc_exception_new( vm, MRBC_CLASS(ArgumentError), NULL, 0 );
  }

<<<<<<< HEAD
  // do nothing if no rescue, no ensure
  if( vm->exception_tail == NULL ){
    return;
  }

  // NOT to return to OP_SEND
  mrbc_pop_callinfo(vm);

  mrbc_callinfo *callinfo = vm->exception_tail;
  if( callinfo != NULL ){
    if( callinfo->method_id == 0x7fff ){
      // "rescue"
      // jump to rescue
      vm->exception_tail = callinfo->prev;
      vm->current_regs = callinfo->current_regs;
      vm->pc_irep = callinfo->pc_irep;
      vm->inst = callinfo->inst;
      vm->target_class = callinfo->target_class;
      mrbc_free(vm, callinfo);
      callinfo = vm->exception_tail;
    } else {
      // "ensure"
      // jump to ensure
      vm->exception_tail = callinfo->prev;
      vm->current_regs = callinfo->current_regs;
      vm->pc_irep = callinfo->pc_irep;
      vm->inst = callinfo->inst;
      vm->target_class = callinfo->target_class;
      mrbc_free(vm, callinfo);
      //
      callinfo = vm->exception_tail;
      if( callinfo != NULL ){
	vm->exception_tail = callinfo->prev;
	callinfo->prev = vm->callinfo_tail;
	vm->callinfo_tail = callinfo;
      }
    }
  }
  if( callinfo == NULL ){
    vm->exc_pending = vm->exc;
    vm->exc = 0;
  }
=======
  vm->flag_preemption = 2;
>>>>>>> b07d4877
}


#if defined(MRBC_DEBUG)
//================================================================
/*! (method - debug) object_id
 */
static void c_object_object_id(struct VM *vm, mrbc_value v[], int argc)
{
  // tiny implementation.
  SET_INT_RETURN( mrbc_integer(v[0]) );
}


//================================================================
/*! (method - debug) instance_methods
 */
static void c_object_instance_methods(struct VM *vm, mrbc_value v[], int argc)
{
  // TODO: check argument.

  // temporary code for operation check.
  mrbc_printf("[");
  int flag_first = 1;

  mrbc_class *cls = find_class_by_object( v );
  mrbc_method *method = cls->method_link;
  while( method ) {
    mrbc_printf("%s:%s", (flag_first ? "" : ", "),
		mrbc_symid_to_str(method->sym_id) );
    flag_first = 0;
    method = method->next;
  }

  mrbc_printf("]");

  SET_NIL_RETURN();
}


//================================================================
/*! (method - debug) instance_variables
 */
static void c_object_instance_variables(struct VM *vm, mrbc_value v[], int argc)
{
  // temporary code for operation check.
#if 1
  mrbc_kv_handle *kvh = &v[0].instance->ivar;

  mrbc_printf("n = %d/%d ", kvh->n_stored, kvh->data_size);
  mrbc_printf("[");

  int i;
  for( i = 0; i < kvh->n_stored; i++ ) {
    mrbc_printf("%s:@%s", (i == 0 ? "" : ", "),
		mrbc_symid_to_str( kvh->data[i].sym_id ));
  }

  mrbc_printf("]\n");
#endif
  SET_NIL_RETURN();
}


#if !defined(MRBC_ALLOC_LIBC)
//================================================================
/*! (method - debug) memory_statistics
 */
static void c_object_memory_statistics(struct VM *vm, mrbc_value v[], int argc)
{
  struct MRBC_ALLOC_STATISTICS mem;

  mrbc_alloc_statistics( &mem );
  if( argc == 0 || mrbc_type(v[1]) == MRBC_TT_TRUE ) {
    mrbc_printf("Memory Statistics\n");
    mrbc_printf("  Total: %d\n", mem.total);
    mrbc_printf("  Used : %d\n", mem.used);
    mrbc_printf("  Free : %d\n", mem.free);
    mrbc_printf("  Frag.: %d\n", mem.fragmentation);
  }

  // make a return value.
  mrbc_value ret = mrbc_hash_new(vm, 4);
  mrbc_hash_set(&ret, &mrbc_symbol_value( mrbc_str_to_symid("total") ),
		      &mrbc_integer_value( mem.total ));
  mrbc_hash_set(&ret, &mrbc_symbol_value( mrbc_str_to_symid("used") ),
		      &mrbc_integer_value( mem.used ));
  mrbc_hash_set(&ret, &mrbc_symbol_value( mrbc_str_to_symid("free") ),
		      &mrbc_integer_value( mem.free ));
  mrbc_hash_set(&ret, &mrbc_symbol_value( mrbc_str_to_symid("fragmentation") ),
		      &mrbc_integer_value( mem.fragmentation ));

  SET_RETURN(ret);
}
#endif  // MRBC_ALLOC_LIBC
#endif  // MRBC_DEBUG


//================================================================
/*! (method) instance variable getter used by attr_reader.
 */
static void c_object_getiv(struct VM *vm, mrbc_value v[], int argc)
{
  mrbc_sym sym_id = mrbc_get_callee_symid(vm);
  mrbc_value ret = mrbc_instance_getiv(&v[0], sym_id);

  SET_RETURN(ret);
}


//================================================================
/*! (method) instance variable setter used by attr_accessor.
 */
static void c_object_setiv(struct VM *vm, mrbc_value v[], int argc)
{
  const char *name = mrbc_get_callee_name(vm);
  int len = strlen(name);
  char *namebuf = mrbc_alloc(vm, len);
  if( !namebuf ) return;

  memcpy( namebuf, name, len-1 );
  namebuf[len-1] = '\0';	// delete '='
  mrbc_sym sym_id = mrbc_str_to_symid(namebuf);

  mrbc_instance_setiv(&v[0], sym_id, &v[1]);
  mrbc_raw_free(namebuf);
}


//================================================================
/*! (class method) access method 'attr_reader'
 */
static void c_object_attr_reader(struct VM *vm, mrbc_value v[], int argc)
{
  int i;
  for( i = 1; i <= argc; i++ ) {
    if( mrbc_type(v[i]) != MRBC_TT_SYMBOL ) continue;	// TypeError raise?

    // define reader method
    const char *name = mrbc_symbol_cstr(&v[i]);
    mrbc_define_method(vm, v[0].cls, name, c_object_getiv);
  }
}


//================================================================
/*! (class method) access method 'attr_accessor'
 */
static void c_object_attr_accessor(struct VM *vm, mrbc_value v[], int argc)
{
  int i;
  for( i = 1; i <= argc; i++ ) {
    if( mrbc_type(v[i]) != MRBC_TT_SYMBOL ) continue;	// TypeError raise?

    // define reader method
    const char *name = mrbc_symbol_cstr(&v[i]);
    mrbc_define_method(vm, v[0].cls, name, c_object_getiv);

    // make string "....=" and define writer method.
    int len = strlen(name);
    char *namebuf = mrbc_alloc(vm, len+2);
    if( !namebuf ) return;
    memcpy(namebuf, name, len);
    namebuf[len] = '=';
    namebuf[len+1] = 0;
    mrbc_symbol_new(vm, namebuf);
    mrbc_define_method(vm, v[0].cls, namebuf, c_object_setiv);
    mrbc_free(vm, namebuf);
  }
}


#if MRBC_USE_STRING
//================================================================
/*! (method) sprintf
*/
static void c_object_sprintf(struct VM *vm, mrbc_value v[], int argc)
{
  static const int BUF_INC_STEP = 32;	// bytes.

  mrbc_value *format = &v[1];
  if( mrbc_type(*format) != MRBC_TT_STRING ) {
    mrbc_printf("TypeError\n");		// raise?
    return;
  }

  int buflen = BUF_INC_STEP;
  char *buf = mrbc_alloc(vm, buflen);
  if( !buf ) { return; }	// ENOMEM raise?

  mrbc_printf_t pf;
  mrbc_printf_init( &pf, buf, buflen, mrbc_string_cstr(format) );

  int i = 2;
  int ret;
  while( 1 ) {
    mrbc_printf_t pf_bak = pf;
    ret = mrbc_printf_main( &pf );
    if( ret == 0 ) break;	// normal break loop.
    if( ret < 0 ) goto INCREASE_BUFFER;

    if( i > argc ) {mrbc_print("ArgumentError\n"); break;}	// raise?

    // maybe ret == 1
    switch(pf.fmt.type) {
    case 'c':
      if( mrbc_type(v[i]) == MRBC_TT_INTEGER ) {
	ret = mrbc_printf_char( &pf, v[i].i );
      } else if( mrbc_type(v[i]) == MRBC_TT_STRING ) {
	ret = mrbc_printf_char( &pf, mrbc_string_cstr(&v[i])[0] );
      }
      break;

    case 's':
      if( mrbc_type(v[i]) == MRBC_TT_STRING ) {
	ret = mrbc_printf_bstr( &pf, mrbc_string_cstr(&v[i]), mrbc_string_size(&v[i]),' ');
      } else if( mrbc_type(v[i]) == MRBC_TT_SYMBOL ) {
	ret = mrbc_printf_str( &pf, mrbc_symbol_cstr( &v[i] ), ' ');
      }
      break;

    case 'd':
    case 'i':
    case 'u':
      if( mrbc_type(v[i]) == MRBC_TT_INTEGER ) {
	ret = mrbc_printf_int( &pf, v[i].i, 10);
#if MRBC_USE_FLOAT
      } else if( mrbc_type(v[i]) == MRBC_TT_FLOAT ) {
	ret = mrbc_printf_int( &pf, (mrbc_int)v[i].d, 10);
#endif
      } else if( mrbc_type(v[i]) == MRBC_TT_STRING ) {
	mrbc_int ival = atol(mrbc_string_cstr(&v[i]));
	ret = mrbc_printf_int( &pf, ival, 10 );
      }
      break;

    case 'b':
    case 'B':
      if( mrbc_type(v[i]) == MRBC_TT_INTEGER ) {
	ret = mrbc_printf_bit( &pf, v[i].i, 1);
      }
      break;

    case 'x':
    case 'X':
      if( mrbc_type(v[i]) == MRBC_TT_INTEGER ) {
	ret = mrbc_printf_bit( &pf, v[i].i, 4);
      }
      break;

    case 'o':
      if( mrbc_type(v[i]) == MRBC_TT_INTEGER ) {
	ret = mrbc_printf_bit( &pf, v[i].i, 3);
      }
      break;

#if MRBC_USE_FLOAT
    case 'f':
    case 'e':
    case 'E':
    case 'g':
    case 'G':
      if( mrbc_type(v[i]) == MRBC_TT_FLOAT ) {
	ret = mrbc_printf_float( &pf, v[i].d );
      } else if( mrbc_type(v[i]) == MRBC_TT_INTEGER ) {
	ret = mrbc_printf_float( &pf, v[i].i );
      }
      break;
#endif

    default:
      break;
    }
    if( ret >= 0 ) {
      i++;
      continue;		// normal next loop.
    }

    // maybe buffer full. (ret == -1)
    if( pf.fmt.width > BUF_INC_STEP ) buflen += pf.fmt.width;
    pf = pf_bak;

  INCREASE_BUFFER:
    buflen += BUF_INC_STEP;
    buf = mrbc_realloc(vm, pf.buf, buflen);
    if( !buf ) { return; }	// ENOMEM raise? TODO: leak memory.
    mrbc_printf_replace_buffer(&pf, buf, buflen);
  }
  mrbc_printf_end( &pf );

  buflen = mrbc_printf_len( &pf );
  mrbc_realloc(vm, pf.buf, buflen+1);	// shrink suitable size.

  mrbc_value value = mrbc_string_new_alloc( vm, pf.buf, buflen );

  SET_RETURN(value);
}


//================================================================
/*! (method) printf
*/
static void c_object_printf(struct VM *vm, mrbc_value v[], int argc)
{
  c_object_sprintf(vm, v, argc);
  mrbc_nprint( mrbc_string_cstr(v), mrbc_string_size(v) );
  SET_NIL_RETURN();
}


//================================================================
/*! (method) to_s
 */
static void c_object_to_s(struct VM *vm, mrbc_value v[], int argc)
{
  char buf[32];
  const char *s;

  switch( mrbc_type(v[0]) ) {
  case MRBC_TT_CLASS:
    s = mrbc_symid_to_str( v->cls->sym_id );
    break;

  default:
    mrbc_snprintf(buf, sizeof(buf), "#<%s:%08x>",
	mrbc_symid_to_str(find_class_by_object(v)->sym_id), (uint32_t)
#if defined(UINTPTR_MAX)
	(uintptr_t)
#endif
	v->instance );
    s = buf;
    break;
  }

  SET_RETURN( mrbc_string_new_cstr( vm, s ) );
}
#endif  // MRBC_USE_STRING


/* MRBC_AUTOGEN_METHOD_TABLE

  CLASS("Object")
  FILE("_autogen_class_object.h")
  SUPER(0)

  METHOD( "new",	c_object_new )
  METHOD( "!",		c_object_not )
  METHOD( "!=",		c_object_neq )
  METHOD( "<=>",	c_object_compare )
  METHOD( "===",	c_object_equal3 )
  METHOD( "class",	c_object_class )
  METHOD( "dup",	c_object_dup )
  METHOD( "block_given?", c_object_block_given )
  METHOD( "is_a?",	c_object_kind_of )
  METHOD( "kind_of?",	c_object_kind_of )
  METHOD( "nil?",	c_object_nil )
  METHOD( "p",		c_object_p )
  METHOD( "print",	c_object_print )
  METHOD( "puts",	c_object_puts )
  METHOD( "raise",	c_object_raise )
  METHOD( "attr_reader",c_object_attr_reader )
  METHOD( "attr_accessor", c_object_attr_accessor )

#if MRBC_USE_STRING
  METHOD( "sprintf",	c_object_sprintf )
  METHOD( "printf",	c_object_printf )
  METHOD( "inspect",	c_object_to_s )
  METHOD( "to_s",	c_object_to_s )
#endif

#if defined(MRBC_DEBUG)
  METHOD( "object_id",		c_object_object_id )
  METHOD( "instance_methods",	c_object_instance_methods )
  METHOD( "instance_variables",	c_object_instance_variables )
#if !defined(MRBC_ALLOC_LIBC)
  METHOD( "memory_statistics",	c_object_memory_statistics )
#endif
#endif
*/



//----------------------------------------------------------------
// Proc class
//----------------------------------------------------------------
//================================================================
/*! (method) new
*/
static void c_proc_new(struct VM *vm, mrbc_value v[], int argc)
{
  if( mrbc_type(v[1]) != MRBC_TT_PROC ) {
    mrbc_printf("Not support Proc.new without block.\n");	// raise?
    return;
  }

  v[0] = v[1];
  v[1].tt = MRBC_TT_EMPTY;
}


//================================================================
/*! (method) call
*/
static void c_proc_call(struct VM *vm, mrbc_value v[], int argc)
{
  assert( mrbc_type(v[0]) == MRBC_TT_PROC );

  mrbc_callinfo *callinfo_self = v[0].proc->callinfo_self;
  mrbc_callinfo *callinfo = mrbc_push_callinfo(vm,
				(callinfo_self ? callinfo_self->method_id : 0),
				v - vm->cur_regs, argc);
  if( !callinfo ) return;

  if( callinfo_self ) {
    callinfo->own_class = callinfo_self->own_class;
  }

  // target irep
  vm->cur_irep = v[0].proc->irep;
  vm->inst = vm->cur_irep->inst;

  vm->cur_regs = v;
}


/* MRBC_AUTOGEN_METHOD_TABLE

  CLASS("Proc")
  APPEND("_autogen_class_object.h")

  METHOD( "new",	c_proc_new )
  METHOD( "call",	c_proc_call )
*/



//----------------------------------------------------------------
// Nil class
//----------------------------------------------------------------
//================================================================
/*! (method) to_i
*/
static void c_nil_to_i(struct VM *vm, mrbc_value v[], int argc)
{
  v[0] = mrbc_integer_value(0);
}


//================================================================
/*! (method) to_a
*/
static void c_nil_to_a(struct VM *vm, mrbc_value v[], int argc)
{
  v[0] = mrbc_array_new(vm, 0);
}


//================================================================
/*! (method) to_h
*/
static void c_nil_to_h(struct VM *vm, mrbc_value v[], int argc)
{
  v[0] = mrbc_hash_new(vm, 0);
}


#if MRBC_USE_FLOAT
//================================================================
/*! (method) to_f
*/
static void c_nil_to_f(struct VM *vm, mrbc_value v[], int argc)
{
  v[0] = mrbc_float_value(vm,0);
}
#endif


#if MRBC_USE_STRING
//================================================================
/*! (method) inspect
*/
static void c_nil_inspect(struct VM *vm, mrbc_value v[], int argc)
{
  v[0] = mrbc_string_new_cstr(vm, "nil");
}


//================================================================
/*! (method) to_s
*/
static void c_nil_to_s(struct VM *vm, mrbc_value v[], int argc)
{
  v[0] = mrbc_string_new(vm, NULL, 0);
}
#endif  // MRBC_USE_STRING


/* MRBC_AUTOGEN_METHOD_TABLE

  CLASS("NilClass")
  APPEND("_autogen_class_object.h")

  METHOD( "to_i",	c_nil_to_i )
  METHOD( "to_a",	c_nil_to_a )
  METHOD( "to_h",	c_nil_to_h )

#if MRBC_USE_FLOAT
  METHOD( "to_f",	c_nil_to_f )
#endif

#if MRBC_USE_STRING
  METHOD( "inspect",	c_nil_inspect )
  METHOD( "to_s",	c_nil_to_s )
#endif
*/



//----------------------------------------------------------------
// True class
//----------------------------------------------------------------

#if MRBC_USE_STRING
//================================================================
/*! (method) to_s
*/
static void c_true_to_s(struct VM *vm, mrbc_value v[], int argc)
{
  v[0] = mrbc_string_new_cstr(vm, "true");
}
#endif


/* MRBC_AUTOGEN_METHOD_TABLE

  CLASS("TrueClass")
  APPEND("_autogen_class_object.h")

#if MRBC_USE_STRING
  METHOD( "inspect",	c_true_to_s )
  METHOD( "to_s",	c_true_to_s )
#endif
*/



//----------------------------------------------------------------
// False class
//----------------------------------------------------------------

#if MRBC_USE_STRING
//================================================================
/*! (method) False#to_s
*/
static void c_false_to_s(struct VM *vm, mrbc_value v[], int argc)
{
  v[0] = mrbc_string_new_cstr(vm, "false");
}
#endif  // MRBC_USE_STRING


/* MRBC_AUTOGEN_METHOD_TABLE

  CLASS("FalseClass")
  APPEND("_autogen_class_object.h")

#if MRBC_USE_STRING
  METHOD( "inspect",	c_false_to_s )
  METHOD( "to_s",	c_false_to_s )
#endif
*/
#include "_autogen_class_object.h"<|MERGE_RESOLUTION|>--- conflicted
+++ resolved
@@ -260,31 +260,6 @@
 */
 static void c_object_raise(struct VM *vm, mrbc_value v[], int argc)
 {
-<<<<<<< HEAD
-  if( !vm->exc ){
-    // raise exception
-    if( argc == 0 ){
-      // 1. raise
-      vm->exc = mrbc_class_runtimeerror;
-      vm->exc_message = mrbc_nil_value();
-    } else if( argc == 1 ){
-      if( v[1].tt == MRBC_TT_CLASS ){
-	// 3. raise Exception
-	vm->exc = v[1].cls;
-	vm->exc_message = mrbc_nil_value();
-      } else {
-	// 2. raise "param"
-	mrbc_incref( &v[1] );
-	vm->exc = mrbc_class_runtimeerror;
-	vm->exc_message = v[1];
-      }
-    } else if( argc == 2 ){
-      // 4. raise Exception, "param"
-      mrbc_incref( &v[2] );
-      vm->exc = v[1].cls;
-      vm->exc_message = v[2];
-    }
-=======
   assert( !mrbc_israised(vm) );
 
   // case 1. raise (no argument)
@@ -334,59 +309,13 @@
     mrbc_exception_set_message( vm, &vm->exception,
 				mrbc_string_cstr(&v[2]),
 				mrbc_string_size(&v[2]) );
->>>>>>> b07d4877
   } else {
 
     // fail.
     vm->exception = mrbc_exception_new( vm, MRBC_CLASS(ArgumentError), NULL, 0 );
   }
 
-<<<<<<< HEAD
-  // do nothing if no rescue, no ensure
-  if( vm->exception_tail == NULL ){
-    return;
-  }
-
-  // NOT to return to OP_SEND
-  mrbc_pop_callinfo(vm);
-
-  mrbc_callinfo *callinfo = vm->exception_tail;
-  if( callinfo != NULL ){
-    if( callinfo->method_id == 0x7fff ){
-      // "rescue"
-      // jump to rescue
-      vm->exception_tail = callinfo->prev;
-      vm->current_regs = callinfo->current_regs;
-      vm->pc_irep = callinfo->pc_irep;
-      vm->inst = callinfo->inst;
-      vm->target_class = callinfo->target_class;
-      mrbc_free(vm, callinfo);
-      callinfo = vm->exception_tail;
-    } else {
-      // "ensure"
-      // jump to ensure
-      vm->exception_tail = callinfo->prev;
-      vm->current_regs = callinfo->current_regs;
-      vm->pc_irep = callinfo->pc_irep;
-      vm->inst = callinfo->inst;
-      vm->target_class = callinfo->target_class;
-      mrbc_free(vm, callinfo);
-      //
-      callinfo = vm->exception_tail;
-      if( callinfo != NULL ){
-	vm->exception_tail = callinfo->prev;
-	callinfo->prev = vm->callinfo_tail;
-	vm->callinfo_tail = callinfo;
-      }
-    }
-  }
-  if( callinfo == NULL ){
-    vm->exc_pending = vm->exc;
-    vm->exc = 0;
-  }
-=======
   vm->flag_preemption = 2;
->>>>>>> b07d4877
 }
 
 
