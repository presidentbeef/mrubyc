#
# mruby/c  Makefile
#
# Copyright (C) 2015-2021 Kyushu Institute of Technology.
# Copyright (C) 2015-2021 Shimane IT Open-Innovation Center.
#
#  This file is distributed under BSD 3-Clause License.
#

<<<<<<< HEAD
# tag or branch name of mruby/mruby
MRUBY_TAG = `grep MRUBY_VERSION mrblib/global.rb | sed 's/MRUBY_VERSION *= *"\(.\+\)"/\1/'`
=======
# MRUBY_TAG corresponds to tag or branch of mruby/mruby
MRUBY_TAG = $(shell grep MRUBY_VERSION mrblib/global.rb | sed 's/MRUBY_VERSION *= *"\(.*\)"/\1/')
USER_ID = $(shell id -u)

>>>>>>> b07d4877

all: mrubyc_lib mrubyc_bin

.PHONY: mrblib
mrblib:
	cd mrblib ; $(MAKE) distclean all

mrubyc_lib:
	cd mrblib ; $(MAKE) all
	cd src ; $(MAKE) all

mrubyc_bin:
	cd sample_c ; $(MAKE) all

clean:
	cd mrblib ; $(MAKE) clean
	cd src ; $(MAKE) clean
	cd sample_c ; $(MAKE) clean

package: clean
	@LANG=C ;\
	TARGET="mruby-c_`head -n1 Version`" ;\
	if [ -n "$$MRUBYC_VERSION" ] ;\
		then TARGET="mruby-c_$$MRUBYC_VERSION" ;\
	fi ;\
	echo Making \"$$TARGET.tgz\" ;\
	mkdir -p pkg/$$TARGET ;\
	cp -Rp src doc sample_c sample_ruby auto_test README.md Makefile pkg/$$TARGET ;\
	cd pkg ;\
	tar cfz ../$$TARGET.tgz $$TARGET ;\
	cd .. ;\
	rm -Rf pkg ;\
	echo Done.

<<<<<<< HEAD
.PHONY: test setup_test
test:
	docker run --mount type=bind,src=${PWD}/,dst=/root/mrubyc \
	  -e CFLAGS="-DMRBC_USE_MATH=1 -DMAX_SYMBOLS_COUNT=500 $(CFLAGS)" \
	  mrubyc/mrubyc-test bundle exec mrubyc-test \
	  --every=100 \
	  --mrbc-path=/root/mruby/build/host/bin/mrbc \
	  $(file)

setup_test:
	@echo MRUBY_TAG=$(MRUBY_TAG)
	docker build -t mrubyc/mrubyc-test --build-arg MRUBY_TAG=$(MRUBY_TAG) .
=======
.PHONY: test setup_test check_tag debug_test

test: check_tag
	docker run --mount type=bind,src=${PWD}/,dst=/work/mrubyc \
	  -e CFLAGS="-DMRBC_USE_HAL_POSIX=1 -DMRBC_USE_MATH=1 -DMAX_SYMBOLS_COUNT=500 $(CFLAGS)" \
	  -e MRBC="/work/mruby/build/host/bin/mrbc" \
	  mrubyc-dev /bin/sh -c "cd mrblib; make distclean all && cd -; \
	  bundle exec mrubyc-test --every=10 \
	  --mrbc-path=/work/mruby/build/host/bin/mrbc \
	  $(file)"

check_tag:
	$(eval CURRENT_MRUBY_TAG = $(shell docker run mrubyc-dev \
	  /bin/sh -c 'cd /work/mruby && git status | ruby -e"puts STDIN.first.split(\" \")[-1]"'))
	@echo MRUBY_TAG=$(MRUBY_TAG)
	@echo CURRENT_MRUBY_TAG=$(CURRENT_MRUBY_TAG)
	if test "$(CURRENT_MRUBY_TAG)" = "$(MRUBY_TAG)"; \
	then \
	  echo 'Skip setup_test'; \
	else \
	  make setup_test; \
	fi

setup_test:
	docker build -t mrubyc-dev --build-arg MRUBY_TAG=$(MRUBY_TAG) --build-arg USER_ID=$(USER_ID) .

debug_test:
	gdb $(OPTION) --directory $(shell pwd)/src --args test/tmp/test
>>>>>>> b07d4877
<|MERGE_RESOLUTION|>--- conflicted
+++ resolved
@@ -7,15 +7,10 @@
 #  This file is distributed under BSD 3-Clause License.
 #
 
-<<<<<<< HEAD
-# tag or branch name of mruby/mruby
-MRUBY_TAG = `grep MRUBY_VERSION mrblib/global.rb | sed 's/MRUBY_VERSION *= *"\(.\+\)"/\1/'`
-=======
 # MRUBY_TAG corresponds to tag or branch of mruby/mruby
 MRUBY_TAG = $(shell grep MRUBY_VERSION mrblib/global.rb | sed 's/MRUBY_VERSION *= *"\(.*\)"/\1/')
 USER_ID = $(shell id -u)
 
->>>>>>> b07d4877
 
 all: mrubyc_lib mrubyc_bin
 
@@ -50,20 +45,6 @@
 	rm -Rf pkg ;\
 	echo Done.
 
-<<<<<<< HEAD
-.PHONY: test setup_test
-test:
-	docker run --mount type=bind,src=${PWD}/,dst=/root/mrubyc \
-	  -e CFLAGS="-DMRBC_USE_MATH=1 -DMAX_SYMBOLS_COUNT=500 $(CFLAGS)" \
-	  mrubyc/mrubyc-test bundle exec mrubyc-test \
-	  --every=100 \
-	  --mrbc-path=/root/mruby/build/host/bin/mrbc \
-	  $(file)
-
-setup_test:
-	@echo MRUBY_TAG=$(MRUBY_TAG)
-	docker build -t mrubyc/mrubyc-test --build-arg MRUBY_TAG=$(MRUBY_TAG) .
-=======
 .PHONY: test setup_test check_tag debug_test
 
 test: check_tag
@@ -91,5 +72,4 @@
 	docker build -t mrubyc-dev --build-arg MRUBY_TAG=$(MRUBY_TAG) --build-arg USER_ID=$(USER_ID) .
 
 debug_test:
-	gdb $(OPTION) --directory $(shell pwd)/src --args test/tmp/test
->>>>>>> b07d4877
+	gdb $(OPTION) --directory $(shell pwd)/src --args test/tmp/test